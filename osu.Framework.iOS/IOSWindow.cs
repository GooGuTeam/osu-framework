--- conflicted
+++ resolved
@@ -45,11 +45,7 @@
 
             base.Create();
 
-<<<<<<< HEAD
             uiWindow = Runtime.GetNSObject<UIWindow>(WindowHandle)!;
-=======
-            uiWindow = Runtime.GetNSObject<UIWindow>(WindowHandle);
->>>>>>> 3642268c
             updateSafeArea();
 
             var appDelegate = (GameApplicationDelegate)UIApplication.SharedApplication.Delegate;
