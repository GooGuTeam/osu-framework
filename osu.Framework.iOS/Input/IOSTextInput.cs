﻿// Copyright (c) ppy Pty Ltd <contact@ppy.sh>. Licensed under the MIT Licence.
// See the LICENCE file in the repository root for full licence text.

using Foundation;
using osu.Framework.Graphics.Primitives;
using osu.Framework.Input;

namespace osu.Framework.iOS.Input
{
    public class IOSTextInput : TextInputSource
    {
        private readonly IOSGameView view;

        public IOSTextInput(IOSGameView view)
        {
            this.view = view;
        }

        private void handleShouldChangeCharacters(NSRange range, string text)
        {
            if (text == " " || text.Trim().Length > 0)
                AddPendingText(text);
        }

        protected override void ActivateTextInput()
        {
            view.KeyboardTextField.HandleShouldChangeCharacters += handleShouldChangeCharacters;
            view.KeyboardTextField.UpdateFirstResponder(true);
        }

        protected override void EnsureTextInputActivated()
        {
            // If the user has manually closed the keyboard, it will not be shown until another TextBox is focused.
            // Calling `view.KeyboardTextField.UpdateFirstResponder` over and over again won't work, due to how
            // `responderSemaphore` currently works in that method.

            // TODO: add iOS implementation
        }

        protected override void DeactivateTextInput()
        {
            view.KeyboardTextField.HandleShouldChangeCharacters -= handleShouldChangeCharacters;
            view.KeyboardTextField.UpdateFirstResponder(false);
        }
<<<<<<< HEAD

        public void SetImeRectangle(RectangleF rectangle)
        {
        }

        public void ResetIme()
        {
        }

        public event ITextInputSource.ImeCompositionDelegate OnNewImeComposition
        {
            add { }
            remove { }
        }

        public event Action<string> OnNewImeResult
        {
            add { }
            remove { }
        }
=======
>>>>>>> 38b11d36
    }
}<|MERGE_RESOLUTION|>--- conflicted
+++ resolved
@@ -2,7 +2,6 @@
 // See the LICENCE file in the repository root for full licence text.
 
 using Foundation;
-using osu.Framework.Graphics.Primitives;
 using osu.Framework.Input;
 
 namespace osu.Framework.iOS.Input
@@ -42,28 +41,5 @@
             view.KeyboardTextField.HandleShouldChangeCharacters -= handleShouldChangeCharacters;
             view.KeyboardTextField.UpdateFirstResponder(false);
         }
-<<<<<<< HEAD
-
-        public void SetImeRectangle(RectangleF rectangle)
-        {
-        }
-
-        public void ResetIme()
-        {
-        }
-
-        public event ITextInputSource.ImeCompositionDelegate OnNewImeComposition
-        {
-            add { }
-            remove { }
-        }
-
-        public event Action<string> OnNewImeResult
-        {
-            add { }
-            remove { }
-        }
-=======
->>>>>>> 38b11d36
     }
 }