﻿// Copyright (c) ppy Pty Ltd <contact@ppy.sh>. Licensed under the MIT Licence.
// See the LICENCE file in the repository root for full licence text.

using System;
using System.Collections.Generic;
using System.Linq;
using NUnit.Framework;
using osu.Framework.Extensions.IEnumerableExtensions;
using osu.Framework.Graphics;
using osu.Framework.Graphics.Containers;
using osu.Framework.Graphics.Shapes;
using osu.Framework.Graphics.UserInterface;
using osu.Framework.Input;
using osu.Framework.Testing;
using osuTK;

namespace osu.Framework.Tests.Visual.UserInterface
{
    public class TestSceneTabControl : TestScene
    {
        private readonly IEnumerable<TestEnum> items;

        private readonly StyledTabControl pinnedAndAutoSort;
        private readonly StyledTabControl switchingTabControl;
        private readonly PlatformActionContainer platformActionContainer;
        private readonly StyledTabControlWithoutDropdown withoutDropdownTabControl;
        private readonly StyledTabControl removeAllTabControl;
<<<<<<< HEAD
        private readonly StyledMultilineTabControl multilineTabControl;
=======
>>>>>>> 5fdec7d5
        private readonly StyledTabControl simpleTabcontrol;

        public TestSceneTabControl()
        {
            items = ((TestEnum[])Enum.GetValues(typeof(TestEnum))).AsEnumerable();

            Add(new FillFlowContainer
            {
                RelativeSizeAxes = Axes.Both,
                Direction = FillDirection.Full,
                Spacing = new Vector2(50),
                Children = new Drawable[]
                {
                    simpleTabcontrol = new StyledTabControl
                    {
                        Size = new Vector2(200, 30),
                    },
                    multilineTabControl = new StyledMultilineTabControl
                    {
                        Size = new Vector2(200, 60),
                    },
                    pinnedAndAutoSort = new StyledTabControl
                    {
                        Size = new Vector2(200, 30),
                        AutoSort = true
                    },
                    platformActionContainer = new PlatformActionContainer
                    {
                        RelativeSizeAxes = Axes.None,
                        Size = new Vector2(200, 30),
                        Child = switchingTabControl = new StyledTabControl
                        {
                            RelativeSizeAxes = Axes.Both
                        }
                    },
                    removeAllTabControl = new StyledTabControl
                    {
                        Size = new Vector2(200, 30)
                    },
                    withoutDropdownTabControl = new StyledTabControlWithoutDropdown
                    {
                        Size = new Vector2(200, 30)
                    },
                }
            });

            foreach (var item in items)
            {
                simpleTabcontrol.AddItem(item);
                multilineTabControl.AddItem(item);
                switchingTabControl.AddItem(item);
                withoutDropdownTabControl.AddItem(item);
            }

            items.Take(7).ForEach(item => pinnedAndAutoSort.AddItem(item));
            pinnedAndAutoSort.PinItem(TestEnum.Test5);
        }

        [Test]
        public void Basic()
        {
            var nextTest = new Func<TestEnum>(() => items.FirstOrDefault(test => !pinnedAndAutoSort.Items.Contains(test)));

            Stack<TestEnum> pinned = new Stack<TestEnum>();

            AddStep("AddItem", () =>
            {
                var item = nextTest.Invoke();
                if (!pinnedAndAutoSort.Items.Contains(item))
                    pinnedAndAutoSort.AddItem(item);
            });

            AddStep("RemoveItem", () =>
            {
                if (pinnedAndAutoSort.Items.Any())
                {
                    pinnedAndAutoSort.RemoveItem(pinnedAndAutoSort.Items.First());
                }
            });

            AddStep("PinItem", () =>
            {
                var item = nextTest.Invoke();

                if (!pinnedAndAutoSort.Items.Contains(item))
                {
                    pinned.Push(item);
                    pinnedAndAutoSort.AddItem(item);
                    pinnedAndAutoSort.PinItem(item);
                }
            });

            AddStep("UnpinItem", () =>
            {
                if (pinned.Count > 0) pinnedAndAutoSort.UnpinItem(pinned.Pop());
            });

            AddStep("Set first tab", () => switchingTabControl.Current.Value = switchingTabControl.VisibleItems.First());
            AddStep("Switch forward", () => platformActionContainer.TriggerPressed(new PlatformAction(PlatformActionType.DocumentNext)));
            AddAssert("Ensure second tab", () => switchingTabControl.Current.Value == switchingTabControl.VisibleItems.ElementAt(1));

            AddStep("Switch backward", () => platformActionContainer.TriggerPressed(new PlatformAction(PlatformActionType.DocumentPrevious)));
            AddAssert("Ensure first Tab", () => switchingTabControl.Current.Value == switchingTabControl.VisibleItems.First());

            AddStep("Switch backward", () => platformActionContainer.TriggerPressed(new PlatformAction(PlatformActionType.DocumentPrevious)));
            AddAssert("Ensure last tab", () => switchingTabControl.Current.Value == switchingTabControl.VisibleItems.Last());

            AddStep("Switch forward", () => platformActionContainer.TriggerPressed(new PlatformAction(PlatformActionType.DocumentNext)));
            AddAssert("Ensure first tab", () => switchingTabControl.Current.Value == switchingTabControl.VisibleItems.First());

            AddStep("Add all items", () => items.AsEnumerable().ForEach(item => removeAllTabControl.AddItem(item)));
            AddAssert("Ensure all items", () => removeAllTabControl.Items.Count() == items.Count());

            AddStep("Remove all items", () => removeAllTabControl.Clear());
            AddAssert("Ensure no items", () => !removeAllTabControl.Items.Any());

            AddAssert("Ensure any items", () => withoutDropdownTabControl.Items.Any());
            AddStep("Remove all items", () => withoutDropdownTabControl.Clear());
            AddAssert("Ensure no items", () => !withoutDropdownTabControl.Items.Any());

            AddAssert("Ensure not all items visible on singleline", () => simpleTabcontrol.VisibleItems.Count() < items.Count());
            AddAssert("Ensure all items visible on multiline", () => multilineTabControl.VisibleItems.Count() == items.Count());
        }

        [Test]
        public void SelectNull()
        {
            AddStep("select item 1", () => simpleTabcontrol.Current.Value = simpleTabcontrol.Items.ElementAt(1));
            AddAssert("item 1 is selected", () => simpleTabcontrol.Current.Value == simpleTabcontrol.Items.ElementAt(1));
            AddStep("select item null", () => simpleTabcontrol.Current.Value = null);
            AddAssert("null is selected", () => simpleTabcontrol.Current.Value == null);
        }

        private class StyledTabControlWithoutDropdown : TabControl<TestEnum>
        {
            protected override Dropdown<TestEnum> CreateDropdown() => null;

            protected override TabItem<TestEnum> CreateTabItem(TestEnum value)
                => new BasicTabControl<TestEnum>.BasicTabItem(value);
        }

<<<<<<< HEAD
        private class StyledMultilineTabControl : TabControl<TestEnum>
        {
            protected override Dropdown<TestEnum> CreateDropdown() => null;

            protected override TabItem<TestEnum> CreateTabItem(TestEnum value)
                => new BasicTabControl<TestEnum>.BasicTabItem(value);

            protected override TabFillFlowContainer CreateTabFlow() => base.CreateTabFlow().With(f => { f.AllowMultiline = true; });
        }

        private class StyledTabControl : TabControl<TestEnum>
=======
        private class StyledTabControl : TabControl<TestEnum?>
>>>>>>> 5fdec7d5
        {
            protected override Dropdown<TestEnum?> CreateDropdown() => new StyledDropdown();

            protected override TabItem<TestEnum?> CreateTabItem(TestEnum? value)
                => new BasicTabControl<TestEnum?>.BasicTabItem(value);
        }

        private class StyledDropdown : Dropdown<TestEnum?>
        {
            protected override DropdownMenu CreateMenu() => new StyledDropdownMenu();

            protected override DropdownHeader CreateHeader() => new StyledDropdownHeader();

            public StyledDropdown()
            {
                Menu.Anchor = Anchor.TopRight;
                Menu.Origin = Anchor.TopRight;
                Header.Anchor = Anchor.TopRight;
                Header.Origin = Anchor.TopRight;
            }

            private class StyledDropdownMenu : DropdownMenu
            {
                public StyledDropdownMenu()
                {
                    ScrollbarVisible = false;
                    CornerRadius = 4;
                }
            }
        }

        private class StyledDropdownHeader : DropdownHeader
        {
            protected internal override string Label { get; set; }

            public StyledDropdownHeader()
            {
                Background.Hide(); // don't need a background

                RelativeSizeAxes = Axes.None;
                AutoSizeAxes = Axes.X;

                Foreground.RelativeSizeAxes = Axes.None;
                Foreground.AutoSizeAxes = Axes.Both;

                Foreground.Children = new[]
                {
                    new Box { Width = 20, Height = 20 }
                };
            }
        }

        private enum TestEnum
        {
            Test0,
            Test1,
            Test2,
            Test3,
            Test4,
            Test5,
            Test6,
            Test7,
            Test8,
            Test9,
            Test10,
            Test11,
            Test12
        }
    }
}<|MERGE_RESOLUTION|>--- conflicted
+++ resolved
@@ -25,10 +25,7 @@
         private readonly PlatformActionContainer platformActionContainer;
         private readonly StyledTabControlWithoutDropdown withoutDropdownTabControl;
         private readonly StyledTabControl removeAllTabControl;
-<<<<<<< HEAD
         private readonly StyledMultilineTabControl multilineTabControl;
-=======
->>>>>>> 5fdec7d5
         private readonly StyledTabControl simpleTabcontrol;
 
         public TestSceneTabControl()
@@ -170,7 +167,6 @@
                 => new BasicTabControl<TestEnum>.BasicTabItem(value);
         }
 
-<<<<<<< HEAD
         private class StyledMultilineTabControl : TabControl<TestEnum>
         {
             protected override Dropdown<TestEnum> CreateDropdown() => null;
@@ -181,10 +177,7 @@
             protected override TabFillFlowContainer CreateTabFlow() => base.CreateTabFlow().With(f => { f.AllowMultiline = true; });
         }
 
-        private class StyledTabControl : TabControl<TestEnum>
-=======
         private class StyledTabControl : TabControl<TestEnum?>
->>>>>>> 5fdec7d5
         {
             protected override Dropdown<TestEnum?> CreateDropdown() => new StyledDropdown();
 
