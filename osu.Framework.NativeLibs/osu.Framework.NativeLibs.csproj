--- conflicted
+++ resolved
@@ -24,10 +24,6 @@
   <ItemGroup>
     <NativeLibs Include="$(MSBuildThisFileDirectory)*\*.dll*" />
     <NativeLibs Include="$(MSBuildThisFileDirectory)*\*.so" />
-<<<<<<< HEAD
-    <NativeLibs Include="$(MSBuildThisFileDirectory)*.so" />
-=======
->>>>>>> c77c8dcf
     <NativeLibs Include="$(MSBuildThisFileDirectory)*.a" />
     <NativeLibs Include="$(MSBuildThisFileDirectory)*.dylib" />
     <None Include="@(NativeLibs)">
