﻿// Copyright (c) ppy Pty Ltd <contact@ppy.sh>. Licensed under the MIT Licence.
// See the LICENCE file in the repository root for full licence text.

using System.Collections.Generic;
using osu.Framework.Input;
using osu.Framework.Input.Bindings;
using osuTK;

namespace osu.Framework.Platform.MacOS
{
    public class MacOSGameHost : DesktopGameHost
    {
        internal MacOSGameHost(string gameName, bool bindIPC = false, ToolkitOptions toolkitOptions = default, bool portableInstallation = false, bool useSdl = false)
            : base(gameName, bindIPC, toolkitOptions, portableInstallation, useSdl)
        {
        }

        protected override IWindow CreateWindow() =>
            !UseSdl ? (IWindow)new MacOSGameWindow() : new SDLWindow();

        protected override Storage GetStorage(string baseName) => new MacOSStorage(baseName, this);

        public override ITextInputSource GetTextInput() => Window == null ? null : new MacOSTextInput(Window);

        public override Clipboard GetClipboard() => new MacOSClipboard();

        public override IEnumerable<KeyBinding> PlatformKeyBindings => new[]
        {
            new KeyBinding(new KeyCombination(InputKey.Super, InputKey.X), new PlatformAction(PlatformActionType.Cut)),
            new KeyBinding(new KeyCombination(InputKey.Super, InputKey.C), new PlatformAction(PlatformActionType.Copy)),
            new KeyBinding(new KeyCombination(InputKey.Super, InputKey.V), new PlatformAction(PlatformActionType.Paste)),
            new KeyBinding(new KeyCombination(InputKey.Super, InputKey.A), new PlatformAction(PlatformActionType.SelectAll)),
            new KeyBinding(InputKey.Left, new PlatformAction(PlatformActionType.CharPrevious, PlatformActionMethod.Move)),
            new KeyBinding(InputKey.Right, new PlatformAction(PlatformActionType.CharNext, PlatformActionMethod.Move)),
            new KeyBinding(InputKey.BackSpace, new PlatformAction(PlatformActionType.CharPrevious, PlatformActionMethod.Delete)),
            new KeyBinding(InputKey.Delete, new PlatformAction(PlatformActionType.CharNext, PlatformActionMethod.Delete)),
            new KeyBinding(new KeyCombination(InputKey.Shift, InputKey.Left), new PlatformAction(PlatformActionType.CharPrevious, PlatformActionMethod.Select)),
            new KeyBinding(new KeyCombination(InputKey.Shift, InputKey.Right), new PlatformAction(PlatformActionType.CharNext, PlatformActionMethod.Select)),
            new KeyBinding(new KeyCombination(InputKey.Shift, InputKey.BackSpace), new PlatformAction(PlatformActionType.CharPrevious, PlatformActionMethod.Delete)),
            new KeyBinding(new KeyCombination(InputKey.Shift, InputKey.Delete), new PlatformAction(PlatformActionType.CharNext, PlatformActionMethod.Delete)),
            new KeyBinding(new KeyCombination(InputKey.Alt, InputKey.Left), new PlatformAction(PlatformActionType.WordPrevious, PlatformActionMethod.Move)),
            new KeyBinding(new KeyCombination(InputKey.Alt, InputKey.Right), new PlatformAction(PlatformActionType.WordNext, PlatformActionMethod.Move)),
            new KeyBinding(new KeyCombination(InputKey.Alt, InputKey.BackSpace), new PlatformAction(PlatformActionType.WordPrevious, PlatformActionMethod.Delete)),
            new KeyBinding(new KeyCombination(InputKey.Alt, InputKey.Delete), new PlatformAction(PlatformActionType.WordNext, PlatformActionMethod.Delete)),
            new KeyBinding(new KeyCombination(InputKey.Alt, InputKey.Shift, InputKey.Left), new PlatformAction(PlatformActionType.WordPrevious, PlatformActionMethod.Select)),
            new KeyBinding(new KeyCombination(InputKey.Alt, InputKey.Shift, InputKey.Right), new PlatformAction(PlatformActionType.WordNext, PlatformActionMethod.Select)),
            new KeyBinding(new KeyCombination(InputKey.Super, InputKey.Left), new PlatformAction(PlatformActionType.LineStart, PlatformActionMethod.Move)),
            new KeyBinding(new KeyCombination(InputKey.Super, InputKey.Right), new PlatformAction(PlatformActionType.LineEnd, PlatformActionMethod.Move)),
            new KeyBinding(new KeyCombination(InputKey.Super, InputKey.BackSpace), new PlatformAction(PlatformActionType.LineStart, PlatformActionMethod.Delete)),
            new KeyBinding(new KeyCombination(InputKey.Super, InputKey.Delete), new PlatformAction(PlatformActionType.LineEnd, PlatformActionMethod.Delete)),
            new KeyBinding(new KeyCombination(InputKey.Super, InputKey.Shift, InputKey.Left), new PlatformAction(PlatformActionType.LineStart, PlatformActionMethod.Select)),
            new KeyBinding(new KeyCombination(InputKey.Super, InputKey.Shift, InputKey.Right), new PlatformAction(PlatformActionType.LineEnd, PlatformActionMethod.Select)),
            new KeyBinding(new KeyCombination(InputKey.Alt, InputKey.Super, InputKey.Left), new PlatformAction(PlatformActionType.DocumentPrevious)),
            new KeyBinding(new KeyCombination(InputKey.Alt, InputKey.Super, InputKey.Right), new PlatformAction(PlatformActionType.DocumentNext)),
            new KeyBinding(new KeyCombination(InputKey.Control, InputKey.Tab), new PlatformAction(PlatformActionType.DocumentNext)),
            new KeyBinding(new KeyCombination(InputKey.Control, InputKey.Shift, InputKey.Tab), new PlatformAction(PlatformActionType.DocumentPrevious)),
<<<<<<< HEAD
            new KeyBinding(new KeyCombination(InputKey.Super, InputKey.Up), new PlatformAction(PlatformActionType.ListStart, PlatformActionMethod.Move)),
            new KeyBinding(new KeyCombination(InputKey.Super, InputKey.Down), new PlatformAction(PlatformActionType.ListEnd, PlatformActionMethod.Move))
=======
            new KeyBinding(new KeyCombination(InputKey.Super, InputKey.S), new PlatformAction(PlatformActionType.Save))
>>>>>>> cd7347b3
        };
    }
}<|MERGE_RESOLUTION|>--- conflicted
+++ resolved
@@ -54,12 +54,9 @@
             new KeyBinding(new KeyCombination(InputKey.Alt, InputKey.Super, InputKey.Right), new PlatformAction(PlatformActionType.DocumentNext)),
             new KeyBinding(new KeyCombination(InputKey.Control, InputKey.Tab), new PlatformAction(PlatformActionType.DocumentNext)),
             new KeyBinding(new KeyCombination(InputKey.Control, InputKey.Shift, InputKey.Tab), new PlatformAction(PlatformActionType.DocumentPrevious)),
-<<<<<<< HEAD
+            new KeyBinding(new KeyCombination(InputKey.Super, InputKey.S), new PlatformAction(PlatformActionType.Save)),
             new KeyBinding(new KeyCombination(InputKey.Super, InputKey.Up), new PlatformAction(PlatformActionType.ListStart, PlatformActionMethod.Move)),
             new KeyBinding(new KeyCombination(InputKey.Super, InputKey.Down), new PlatformAction(PlatformActionType.ListEnd, PlatformActionMethod.Move))
-=======
-            new KeyBinding(new KeyCombination(InputKey.Super, InputKey.S), new PlatformAction(PlatformActionType.Save))
->>>>>>> cd7347b3
         };
     }
 }