﻿// Copyright (c) ppy Pty Ltd <contact@ppy.sh>. Licensed under the MIT Licence.
// See the LICENCE file in the repository root for full licence text.

using System;
using System.Collections.Generic;
using System.Diagnostics;
using System.Drawing;
using System.Globalization;
using System.IO;
using System.Linq;
using System.Runtime;
using System.Runtime.ExceptionServices;
using System.Runtime.InteropServices;
using System.Threading;
using System.Threading.Tasks;
using osuTK;
using osuTK.Graphics;
using osuTK.Graphics.ES30;
using osu.Framework.Allocation;
using osu.Framework.Bindables;
using osu.Framework.Configuration;
using osu.Framework.Development;
using osu.Framework.Extensions.IEnumerableExtensions;
using osu.Framework.Graphics;
using osu.Framework.Graphics.Containers;
using osu.Framework.Graphics.OpenGL;
using osu.Framework.Input;
using osu.Framework.Input.Bindings;
using osu.Framework.Input.Handlers;
using osu.Framework.Logging;
using osu.Framework.Statistics;
using osu.Framework.Threading;
using osu.Framework.Timing;
using SixLabors.ImageSharp;
using SixLabors.ImageSharp.Advanced;
using SixLabors.ImageSharp.PixelFormats;
using SixLabors.ImageSharp.Processing;
using osu.Framework.Graphics.Textures;
using osu.Framework.Graphics.Video;
using osu.Framework.IO.Stores;
using SixLabors.Memory;
using PixelFormat = osuTK.Graphics.ES30.PixelFormat;
using WindowState = osuTK.WindowState;

namespace osu.Framework.Platform
{
    public abstract class GameHost : IIpcHost, IDisposable
    {
        public IWindow Window { get; private set; }

        protected FrameworkDebugConfigManager DebugConfig { get; private set; }

        protected FrameworkConfigManager Config { get; private set; }

        /// <summary>
        /// Whether the <see cref="IWindow"/> is active (in the foreground).
        /// </summary>
        public readonly IBindable<bool> IsActive = new Bindable<bool>(true);

        /// <summary>
        /// Disable any system level timers that might dim or turn off the screen.
        /// </summary>
        /// <remarks>
        /// To preserve battery life on mobile devices, this should be left on whenever possible.
        /// </remarks>
        public readonly Bindable<bool> AllowScreenSuspension = new Bindable<bool>(true);

        public bool IsPrimaryInstance { get; protected set; } = true;

        /// <summary>
        /// Invoked when the game window is activated. Always invoked from the update thread.
        /// </summary>
        public event Action Activated;

        /// <summary>
        /// Invoked when the game window is deactivated. Always invoked from the update thread.
        /// </summary>
        public event Action Deactivated;

        public event Func<bool> Exiting;

        public event Action Exited;

        /// <summary>
        /// An unhandled exception was thrown. Return true to ignore and continue running.
        /// </summary>
        public event Func<Exception, bool> ExceptionThrown;

        public event Action<IpcMessage> MessageReceived;

        /// <summary>
        /// Whether the on screen keyboard covers a portion of the game window when presented to the user.
        /// </summary>
        public virtual bool OnScreenKeyboardOverlapsGameWindow => false;

        /// <summary>
        /// Whether this host can exit (mobile platforms, for instance, do not support exiting the app).
        /// </summary>
        public virtual bool CanExit => true;

        /// <summary>
        /// Whether memory constraints should be considered before performance concerns.
        /// </summary>
        protected virtual bool LimitedMemoryEnvironment => false;

        protected void OnMessageReceived(IpcMessage message) => MessageReceived?.Invoke(message);

        public virtual Task SendMessageAsync(IpcMessage message) => throw new NotSupportedException("This platform does not implement IPC.");

        /// <summary>
        /// Requests that a file be opened externally with an associated application, if available.
        /// </summary>
        /// <param name="filename">The absolute path to the file which should be opened.</param>
        public abstract void OpenFileExternally(string filename);

        /// <summary>
        /// Requests that a URL be opened externally in a web browser, if available.
        /// </summary>
        /// <param name="url">The URL of the page which should be opened.</param>
        public abstract void OpenUrlExternally(string url);

        /// <summary>
        /// Creates the game window for the host. Should be implemented per-platform if required.
        /// </summary>
        protected virtual IWindow CreateWindow() => null;

        public virtual Clipboard GetClipboard() => null;

        protected abstract Storage GetStorage(string baseName);

        public Storage Storage { get; protected set; }

        /// <summary>
        /// If caps-lock is enabled on the system, false if not overwritten by a subclass
        /// </summary>
        public virtual bool CapsLockEnabled => false;

        public IEnumerable<GameThread> Threads => threadRunner.Threads;

        /// <summary>
        /// Register a thread to be monitored and tracked by this <see cref="GameHost"/>
        /// </summary>
        /// <param name="thread">The thread.</param>
        public void RegisterThread(GameThread thread)
        {
            threadRunner.AddThread(thread);

            thread.IsActive.BindTo(IsActive);
            thread.UnhandledException = unhandledExceptionHandler;
            thread.Monitor.EnablePerformanceProfiling = PerformanceLogging.Value;
        }

        /// <summary>
        /// Unregister a previously registered thread.<see cref="GameHost"/>
        /// </summary>
        /// <param name="thread">The thread.</param>
        public void UnregisterThread(GameThread thread)
        {
            threadRunner.RemoveThread(thread);

            IsActive.UnbindFrom(thread.IsActive);
            thread.UnhandledException = null;
        }

        public DrawThread DrawThread;
        public GameThread UpdateThread;
        public InputThread InputThread;
        public AudioThread AudioThread;

        private double maximumUpdateHz;

        public double MaximumUpdateHz
        {
            get => maximumUpdateHz;
            set => threadRunner.MaximumUpdateHz = UpdateThread.ActiveHz = maximumUpdateHz = value;
        }

        private double maximumDrawHz;

        public double MaximumDrawHz
        {
            get => maximumDrawHz;
            set => DrawThread.ActiveHz = maximumDrawHz = value;
        }

        public double MaximumInactiveHz
        {
            get => DrawThread.InactiveHz;
            set
            {
                DrawThread.InactiveHz = value;
                threadRunner.MaximumInactiveHz = UpdateThread.InactiveHz = value;
            }
        }

        private PerformanceMonitor inputMonitor => InputThread.Monitor;
        private PerformanceMonitor drawMonitor => DrawThread.Monitor;

        private readonly Lazy<string> fullPathBacking = new Lazy<string>(RuntimeInfo.GetFrameworkAssemblyPath);

        public string FullPath => fullPathBacking.Value;

        protected string Name { get; }

        public DependencyContainer Dependencies { get; } = new DependencyContainer();

        private Toolkit toolkit;

        private readonly ToolkitOptions toolkitOptions;

        private bool suspended;

        protected GameHost(string gameName = @"", ToolkitOptions toolkitOptions = default)
        {
            this.toolkitOptions = toolkitOptions;
            Name = gameName;
        }

        /// <summary>
        /// Performs a GC collection and frees all framework caches.
        /// This is a blocking call and should not be invoked during periods of user activity unless memory is critical.
        /// </summary>
        public void Collect()
        {
            SixLabors.ImageSharp.Configuration.Default.MemoryAllocator.ReleaseRetainedResources();
            GC.Collect();
        }

        private void unhandledExceptionHandler(object sender, UnhandledExceptionEventArgs args)
        {
            var exception = (Exception)args.ExceptionObject;
            exception.Data["unhandled"] = "unhandled";
            handleException(exception);
        }

        private void unobservedExceptionHandler(object sender, UnobservedTaskExceptionEventArgs args)
        {
            args.Exception.Data["unhandled"] = "unobserved";
            handleException(args.Exception);
        }

        private void handleException(Exception exception)
        {
            if (ExceptionThrown?.Invoke(exception) != true)
            {
                AppDomain.CurrentDomain.UnhandledException -= unhandledExceptionHandler;

                var captured = ExceptionDispatchInfo.Capture(exception);

                //we want to throw this exception on the input thread to interrupt window and also headless execution.
                InputThread.Scheduler.Add(() => { captured.Throw(); });
            }

            Logger.Error(exception, $"An {exception.Data["unhandled"]} error has occurred.", recursive: true);
        }

        protected virtual void OnActivated() => UpdateThread.Scheduler.Add(() => Activated?.Invoke());

        protected virtual void OnDeactivated() => UpdateThread.Scheduler.Add(() => Deactivated?.Invoke());

        /// <returns>true to cancel</returns>
        protected virtual bool OnExitRequested()
        {
            if (ExecutionState <= ExecutionState.Stopping) return false;

            bool? response = null;

            UpdateThread.Scheduler.Add(delegate { response = Exiting?.Invoke() == true; });

            //wait for a potentially blocking response
            while (!response.HasValue)
            {
<<<<<<< HEAD
                if (runningSingleThreaded)
                    ProcessInputFrame();
=======
                if (ThreadSafety.ExecutionMode == ExecutionMode.SingleThread)
                    threadRunner.RunMainLoop();
>>>>>>> baab479b
                else
                    Thread.Sleep(1);
            }

            if (response ?? false)
                return true;

            Exit();
            return false;
        }

        protected virtual void OnExited()
        {
            Exited?.Invoke();
        }

        protected TripleBuffer<DrawNode> DrawRoots = new TripleBuffer<DrawNode>();

        protected Container Root;

        private ulong frameCount;

        protected virtual void UpdateFrame()
        {
            if (Root == null) return;

            frameCount++;

            if (Window == null)
            {
                var windowedSize = Config.Get<Size>(FrameworkSetting.WindowedSize);
                Root.Size = new Vector2(windowedSize.Width, windowedSize.Height);
            }
            else if (Window.WindowState != WindowState.Minimized)
                Root.Size = new Vector2(Window.ClientSize.Width, Window.ClientSize.Height);

            // Ensure we maintain a valid size for any children immediately scaling by the window size
            Root.Size = Vector2.ComponentMax(Vector2.One, Root.Size);

            TypePerformanceMonitor.NewFrame();

            Root.UpdateSubTree();
            Root.UpdateSubTreeMasking(Root, Root.ScreenSpaceDrawQuad.AABBFloat);

            using (var buffer = DrawRoots.Get(UsageType.Write))
                buffer.Object = Root.GenerateDrawNodeSubtree(frameCount, buffer.Index, false);
        }

        private long lastDrawFrameId;

        protected virtual void DrawFrame()
        {
            if (Root == null)
                return;

            while (ExecutionState > ExecutionState.Stopping)
            {
                using (var buffer = DrawRoots.Get(UsageType.Read))
                {
                    if (buffer?.Object == null || buffer.FrameId == lastDrawFrameId)
                    {
                        using (drawMonitor.BeginCollecting(PerformanceCollectionType.Sleep))
                            Thread.Sleep(1);
                        continue;
                    }

                    using (drawMonitor.BeginCollecting(PerformanceCollectionType.GLReset))
                        GLWrapper.Reset(new Vector2(Window.ClientSize.Width, Window.ClientSize.Height));

                    if (!bypassFrontToBackPass.Value)
                    {
                        var depthValue = new DepthValue();

                        GLWrapper.PushDepthInfo(DepthInfo.Default);

                        // Front pass
                        buffer.Object.DrawOpaqueInteriorSubTree(depthValue, null);

                        GLWrapper.PopDepthInfo();

                        // The back pass doesn't write depth, but needs to depth test properly
                        GLWrapper.PushDepthInfo(new DepthInfo(true, false));
                    }
                    else
                    {
                        // Disable depth testing
                        GLWrapper.PushDepthInfo(new DepthInfo());
                    }

                    // Back pass
                    buffer.Object.Draw(null);

                    GLWrapper.PopDepthInfo();

                    lastDrawFrameId = buffer.FrameId;
                    break;
                }
            }

            GLWrapper.FlushCurrentBatch();

            using (drawMonitor.BeginCollecting(PerformanceCollectionType.SwapBuffer))
            {
                Swap();
            }
        }

        /// <summary>
        /// Swap the buffers.
        /// </summary>
        protected virtual void Swap()
        {
            Window.SwapBuffers();

            if (Window.VSync == VSyncMode.On)
                // without glFinish, vsync is basically unplayable due to the extra latency introduced.
                // we will likely want to give the user control over this in the future as an advanced setting.
                GL.Finish();
        }

        /// <summary>
        /// Takes a screenshot of the game. The returned <see cref="Image{TPixel}"/> must be disposed by the caller when applicable.
        /// </summary>
        /// <returns>The screenshot as an <see cref="Image{TPixel}"/>.</returns>
        public async Task<Image<Rgba32>> TakeScreenshotAsync()
        {
            if (Window == null) throw new InvalidOperationException($"{nameof(Window)} has not been set!");

            using (var completionEvent = new ManualResetEventSlim(false))
            {
                var image = new Image<Rgba32>(Window.ClientSize.Width, Window.ClientSize.Height);

                DrawThread.Scheduler.Add(() =>
                {
                    if (Window is SDLWindow win)
                        win.MakeCurrent();
                    else if (GraphicsContext.CurrentContext == null)
                        throw new GraphicsContextMissingException();

                    GL.ReadPixels(0, 0, image.Width, image.Height, PixelFormat.Rgba, PixelType.UnsignedByte, ref MemoryMarshal.GetReference(image.GetPixelSpan()));

                    // ReSharper disable once AccessToDisposedClosure
                    completionEvent.Set();
                });

                // this is required as attempting to use a TaskCompletionSource blocks the thread calling SetResult on some configurations.
                await Task.Run(completionEvent.Wait);

                image.Mutate(c => c.Flip(FlipMode.Vertical));

                return image;
            }
        }

        public ExecutionState ExecutionState { get; private set; }

        /// <summary>
        /// Schedules the game to exit in the next frame.
        /// </summary>
        public void Exit() => PerformExit(false);

        /// <summary>
        /// Schedules the game to exit in the next frame (or immediately if <paramref name="immediately"/> is true).
        /// </summary>
        /// <param name="immediately">If true, exits the game immediately.  If false (default), schedules the game to exit in the next frame.</param>
        protected virtual void PerformExit(bool immediately)
        {
            if (immediately)
                exit();
            else
            {
                ExecutionState = ExecutionState.Stopping;
                InputThread.Scheduler.Add(exit, false);
            }
        }

        /// <summary>
        /// Exits the game. This must always be called from <see cref="InputThread"/>.
        /// </summary>
        private void exit()
        {
            // exit() may be called without having been scheduled from Exit(), so ensure the correct exiting state
            ExecutionState = ExecutionState.Stopping;
            Window?.Close();
            threadRunner.Stop();
            ExecutionState = ExecutionState.Stopped;
            stoppedEvent.Set();
        }

        public void Run(Game game)
        {
            GCSettings.LatencyMode = GCLatencyMode.SustainedLowLatency;

            if (LimitedMemoryEnvironment)
            {
                // recommended middle-ground https://github.com/SixLabors/docs/blob/master/articles/ImageSharp/MemoryManagement.md#working-in-memory-constrained-environments
                SixLabors.ImageSharp.Configuration.Default.MemoryAllocator = ArrayPoolMemoryAllocator.CreateWithModeratePooling();
            }

            DebugUtils.HostAssembly = game.GetType().Assembly;

            if (ExecutionState != ExecutionState.Idle)
                throw new InvalidOperationException("A game that has already been run cannot be restarted.");

            try
            {
                SetupToolkit();

                threadRunner = new ThreadRunner(InputThread = new InputThread());

                AppDomain.CurrentDomain.UnhandledException += unhandledExceptionHandler;
                TaskScheduler.UnobservedTaskException += unobservedExceptionHandler;

                RegisterThread(InputThread);

                RegisterThread(AudioThread = new AudioThread());

                RegisterThread(UpdateThread = new UpdateThread(UpdateFrame, DrawThread)
                {
                    Monitor = { HandleGC = true },
                });

                RegisterThread(DrawThread = new DrawThread(DrawFrame, this));

                Trace.Listeners.Clear();
                Trace.Listeners.Add(new ThrowingTraceListener());

                var assembly = DebugUtils.GetEntryAssembly();
                string assemblyPath = DebugUtils.GetEntryPath();

                Logger.GameIdentifier = Name;
                Logger.VersionIdentifier = assembly.GetName().Version.ToString();

                if (assemblyPath != null)
                    Environment.CurrentDirectory = assemblyPath;

                Dependencies.CacheAs(this);
                Dependencies.CacheAs(Storage = GetStorage(Name));

                SetupForRun();

                Window = CreateWindow();

                ExecutionState = ExecutionState.Running;

                SetupConfig(game.GetFrameworkConfigDefaults() ?? new Dictionary<FrameworkSetting, object>());

                if (Window != null)
                {
                    Window.SetupWindow(Config);
                    Window.Title = $@"osu!framework (running ""{Name}"")";

                    IsActive.BindTo(Window.IsActive);
                }

                resetInputHandlers();

                threadRunner.Start();

                DrawThread.WaitUntilInitialized();

                bootstrapSceneGraph(game);

                frameSyncMode.TriggerChange();
                ignoredInputHandlers.TriggerChange();

                IsActive.BindValueChanged(active =>
                {
                    if (active.NewValue)
                        OnActivated();
                    else
                        OnDeactivated();
                }, true);

                try
                {
                    if (Window != null)
                    {
                        if (Window is SDLWindow window)
<<<<<<< HEAD
                        {
                            window.KeyDown += keyDown;
                            window.Update += ProcessInputFrame;
                        }
                        else
                        {
                            Window.KeyDown += legacyKeyDown;
                            Window.UpdateFrame += (o, e) => ProcessInputFrame();
                        }
=======
                            window.Update += windowUpdate;
                        else
                            Window.UpdateFrame += (o, e) => windowUpdate();
>>>>>>> baab479b

                        Window.ExitRequested += OnExitRequested;
                        Window.Exited += OnExited;

                        //we need to ensure all threads have stopped before the window is closed (mainly the draw thread
                        //to avoid GL operations running post-cleanup).
                        Window.Exited += threadRunner.Stop;

                        Window.Run();
                    }
                    else
                    {
                        while (ExecutionState != ExecutionState.Stopped)
                            ProcessInputFrame();
                    }
                }
                catch (OutOfMemoryException)
                {
                }
            }
            finally
            {
                // Close the window and stop all threads
                PerformExit(true);
            }
        }

        /// <summary>
        /// Pauses all active threads. Call <see cref="Resume"/> to resume execution.
        /// </summary>
        public void Suspend()
        {
<<<<<<< HEAD
            get => runningSingleThreaded;
            set
            {
                if (value == runningSingleThreaded) return;

                InputThread?.Scheduler.Add(() =>
                {
                    if (!value)
                    {
                        foreach (var t in threads)
                            t.Start();
                    }
                    else
                    {
                        foreach (var t in threads)
                            t.Pause();

                        while (threads.Any(t => t.Running))
                            Thread.Sleep(1);
                    }
=======
            threadRunner.Suspend();
            suspended = true;
        }
>>>>>>> baab479b

        /// <summary>
        /// Resumes all of the current paused threads after <see cref="Suspend"/> was called.
        /// </summary>
        public void Resume()
        {
            threadRunner.Start();
            suspended = false;
        }

<<<<<<< HEAD
        protected virtual void ProcessInputFrame()
=======
        private ThreadRunner threadRunner;

        private void windowUpdate()
>>>>>>> baab479b
        {
            inputPerformanceCollectionPeriod?.Dispose();
            inputPerformanceCollectionPeriod = null;

            if (suspended)
                return;

            threadRunner.RunMainLoop();

            inputPerformanceCollectionPeriod = inputMonitor.BeginCollecting(PerformanceCollectionType.WndProc);
        }

        /// <summary>
        /// Prepare this game host for <see cref="Run"/>.
        /// <remarks>
        /// <see cref="Storage"/> is available here.
        /// </remarks>
        /// </summary>
        protected virtual void SetupForRun()
        {
            Logger.Storage = Storage.GetStorageForDirectory("logs");
        }

        protected virtual void SetupToolkit()
        {
            toolkit = toolkitOptions != null ? Toolkit.Init(toolkitOptions) : Toolkit.Init();
        }

        private void resetInputHandlers()
        {
            if (AvailableInputHandlers != null)
            {
                foreach (var h in AvailableInputHandlers)
                    h.Dispose();
            }

            AvailableInputHandlers = CreateAvailableInputHandlers();

            foreach (var handler in AvailableInputHandlers)
            {
                if (!handler.Initialize(this))
                {
                    handler.Enabled.Value = false;
                    break;
                }

                (handler as IHasCursorSensitivity)?.Sensitivity.BindTo(cursorSensitivity);
            }
        }

        /// <summary>
        /// The clock which is to be used by the scene graph (will be assigned to <see cref="Root"/>).
        /// </summary>
        protected virtual IFrameBasedClock SceneGraphClock => UpdateThread.Clock;

        private void bootstrapSceneGraph(Game game)
        {
            var root = game.CreateUserInputManager();
            root.Child = new PlatformActionContainer
            {
                Child = new FrameworkActionContainer
                {
                    Child = new SafeAreaDefiningContainer
                    {
                        RelativeSizeAxes = Axes.Both,
                        Child = game
                    }
                }
            };

            Dependencies.Cache(root);
            Dependencies.CacheAs(game);

            game.SetHost(this);

            root.Load(SceneGraphClock, Dependencies);

            //publish bootstrapped scene graph to all threads.
            Root = root;
        }

        private InvokeOnDisposal inputPerformanceCollectionPeriod;

        private Bindable<bool> bypassFrontToBackPass;

        private Bindable<FrameSync> frameSyncMode;

        private Bindable<string> ignoredInputHandlers;

        private Bindable<double> cursorSensitivity;

        public readonly Bindable<bool> PerformanceLogging = new Bindable<bool>();

        private Bindable<WindowMode> windowMode;

        private Bindable<ExecutionMode> executionMode;

        private Bindable<string> threadLocale;

        protected virtual void SetupConfig(IDictionary<FrameworkSetting, object> defaultOverrides)
        {
            if (!defaultOverrides.ContainsKey(FrameworkSetting.WindowMode))
                defaultOverrides.Add(FrameworkSetting.WindowMode, Window?.DefaultWindowMode ?? WindowMode.Windowed);

            Dependencies.Cache(DebugConfig = new FrameworkDebugConfigManager());
            Dependencies.Cache(Config = new FrameworkConfigManager(Storage, defaultOverrides));

            windowMode = Config.GetBindable<WindowMode>(FrameworkSetting.WindowMode);
            windowMode.BindValueChanged(mode =>
            {
                if (Window == null)
                    return;

                if (!Window.SupportedWindowModes.Contains(mode.NewValue))
                    windowMode.Value = Window.DefaultWindowMode;
            }, true);

            executionMode = Config.GetBindable<ExecutionMode>(FrameworkSetting.ExecutionMode);
            executionMode.BindValueChanged(e => threadRunner.ExecutionMode = e.NewValue, true);

            frameSyncMode = Config.GetBindable<FrameSync>(FrameworkSetting.FrameSync);
            frameSyncMode.ValueChanged += e =>
            {
                if (Window == null)
                    return;

                float refreshRate = Window.CurrentDisplay?.RefreshRate ?? 0;
                // For invalid refresh rates let's assume 60 Hz as it is most common.
                if (refreshRate <= 0)
                    refreshRate = 60;

                float drawLimiter = refreshRate;
                float updateLimiter = drawLimiter * 2;

                setVSyncMode();

                switch (e.NewValue)
                {
                    case FrameSync.VSync:
                        drawLimiter = int.MaxValue;
                        updateLimiter *= 2;
                        break;

                    case FrameSync.Limit2x:
                        drawLimiter *= 2;
                        updateLimiter *= 2;
                        break;

                    case FrameSync.Limit4x:
                        drawLimiter *= 4;
                        updateLimiter *= 4;
                        break;

                    case FrameSync.Limit8x:
                        drawLimiter *= 8;
                        updateLimiter *= 8;
                        break;

                    case FrameSync.Unlimited:
                        drawLimiter = updateLimiter = int.MaxValue;
                        break;
                }

                MaximumDrawHz = drawLimiter;
                MaximumUpdateHz = updateLimiter;
            };

            ignoredInputHandlers = Config.GetBindable<string>(FrameworkSetting.IgnoredInputHandlers);
            ignoredInputHandlers.ValueChanged += e =>
            {
                var configIgnores = e.NewValue.Split(' ').Where(s => !string.IsNullOrWhiteSpace(s));

                // for now, we always want at least one handler disabled (don't want raw and non-raw mouse at once).
                // Todo: We renamed OpenTK to osuTK, the second condition can be removed after some time has passed
                bool restoreDefaults = !configIgnores.Any() || e.NewValue.Contains("OpenTK");

                if (restoreDefaults)
                {
                    resetInputHandlers();
                    ignoredInputHandlers.Value = string.Join(" ", AvailableInputHandlers.Where(h => !h.Enabled.Value).Select(h => h.ToString()));
                }
                else
                {
                    foreach (var handler in AvailableInputHandlers)
                    {
                        var handlerType = handler.ToString();
                        handler.Enabled.Value = configIgnores.All(ch => ch != handlerType);
                    }
                }
            };

            cursorSensitivity = Config.GetBindable<double>(FrameworkSetting.CursorSensitivity);

            PerformanceLogging.BindValueChanged(logging =>
            {
                Threads.ForEach(t => t.Monitor.EnablePerformanceProfiling = logging.NewValue);
                DebugUtils.LogPerformanceIssues = logging.NewValue;
                TypePerformanceMonitor.Active = logging.NewValue;
            }, true);

            bypassFrontToBackPass = DebugConfig.GetBindable<bool>(DebugSetting.BypassFrontToBackPass);

            threadLocale = Config.GetBindable<string>(FrameworkSetting.Locale);
            threadLocale.BindValueChanged(locale =>
            {
                var culture = CultureInfo.GetCultures(CultureTypes.AllCultures).FirstOrDefault(c => c.Name.Equals(locale.NewValue, StringComparison.OrdinalIgnoreCase)) ?? CultureInfo.InvariantCulture;

                CultureInfo.DefaultThreadCurrentCulture = culture;
                CultureInfo.DefaultThreadCurrentUICulture = culture;

                foreach (var t in Threads)
                {
                    t.Scheduler.Add(() => { t.CurrentCulture = culture; });
                }
            }, true);
        }

        private void setVSyncMode()
        {
            if (Window == null) return;

            DrawThread.Scheduler.Add(() => Window.VSync = frameSyncMode.Value == FrameSync.VSync ? VSyncMode.On : VSyncMode.Off);
        }

        protected abstract IEnumerable<InputHandler> CreateAvailableInputHandlers();

        public IEnumerable<InputHandler> AvailableInputHandlers { get; private set; }

        public abstract ITextInputSource GetTextInput();

        #region IDisposable Support

        private bool isDisposed;

        private readonly ManualResetEventSlim stoppedEvent = new ManualResetEventSlim(false);

        protected virtual void Dispose(bool disposing)
        {
            if (isDisposed)
                return;

            isDisposed = true;

            if (ExecutionState > ExecutionState.Stopping)
                throw new InvalidOperationException($"{nameof(Exit)} must be called before the {nameof(GameHost)} is disposed.");

            // Delay disposal until the game has exited
            stoppedEvent.Wait();

            AppDomain.CurrentDomain.UnhandledException -= unhandledExceptionHandler;
            TaskScheduler.UnobservedTaskException -= unobservedExceptionHandler;

            Root?.Dispose();
            Root = null;

            stoppedEvent.Dispose();

            Config?.Dispose();
            DebugConfig?.Dispose();

            Window?.Dispose();

            toolkit?.Dispose();

            Logger.Flush();
        }

        ~GameHost()
        {
            Dispose(false);
        }

        public void Dispose()
        {
            Dispose(true);
            GC.SuppressFinalize(this);
        }

        #endregion

        /// <summary>
        /// Defines the platform-specific key bindings that will be used by <see cref="PlatformActionContainer"/>.
        /// Should be overridden per-platform to provide native key bindings.
        /// </summary>
        public virtual IEnumerable<KeyBinding> PlatformKeyBindings => new[]
        {
            new KeyBinding(new KeyCombination(InputKey.Control, InputKey.X), new PlatformAction(PlatformActionType.Cut)),
            new KeyBinding(new KeyCombination(InputKey.Control, InputKey.C), new PlatformAction(PlatformActionType.Copy)),
            new KeyBinding(new KeyCombination(InputKey.Control, InputKey.V), new PlatformAction(PlatformActionType.Paste)),
            new KeyBinding(new KeyCombination(InputKey.Control, InputKey.A), new PlatformAction(PlatformActionType.SelectAll)),
            new KeyBinding(InputKey.Left, new PlatformAction(PlatformActionType.CharPrevious, PlatformActionMethod.Move)),
            new KeyBinding(InputKey.Right, new PlatformAction(PlatformActionType.CharNext, PlatformActionMethod.Move)),
            new KeyBinding(InputKey.BackSpace, new PlatformAction(PlatformActionType.CharPrevious, PlatformActionMethod.Delete)),
            new KeyBinding(InputKey.Delete, new PlatformAction(PlatformActionType.CharNext, PlatformActionMethod.Delete)),
            new KeyBinding(new KeyCombination(InputKey.Shift, InputKey.Left), new PlatformAction(PlatformActionType.CharPrevious, PlatformActionMethod.Select)),
            new KeyBinding(new KeyCombination(InputKey.Shift, InputKey.Right), new PlatformAction(PlatformActionType.CharNext, PlatformActionMethod.Select)),
            new KeyBinding(new KeyCombination(InputKey.Shift, InputKey.BackSpace), new PlatformAction(PlatformActionType.CharPrevious, PlatformActionMethod.Delete)),
            new KeyBinding(new KeyCombination(InputKey.Control, InputKey.Left), new PlatformAction(PlatformActionType.WordPrevious, PlatformActionMethod.Move)),
            new KeyBinding(new KeyCombination(InputKey.Control, InputKey.Right), new PlatformAction(PlatformActionType.WordNext, PlatformActionMethod.Move)),
            new KeyBinding(new KeyCombination(InputKey.Control, InputKey.BackSpace), new PlatformAction(PlatformActionType.WordPrevious, PlatformActionMethod.Delete)),
            new KeyBinding(new KeyCombination(InputKey.Control, InputKey.Delete), new PlatformAction(PlatformActionType.WordNext, PlatformActionMethod.Delete)),
            new KeyBinding(new KeyCombination(InputKey.Control, InputKey.Shift, InputKey.Left), new PlatformAction(PlatformActionType.WordPrevious, PlatformActionMethod.Select)),
            new KeyBinding(new KeyCombination(InputKey.Control, InputKey.Shift, InputKey.Right), new PlatformAction(PlatformActionType.WordNext, PlatformActionMethod.Select)),
            new KeyBinding(InputKey.Home, new PlatformAction(PlatformActionType.LineStart, PlatformActionMethod.Move)),
            new KeyBinding(InputKey.End, new PlatformAction(PlatformActionType.LineEnd, PlatformActionMethod.Move)),
            new KeyBinding(new KeyCombination(InputKey.Shift, InputKey.Home), new PlatformAction(PlatformActionType.LineStart, PlatformActionMethod.Select)),
            new KeyBinding(new KeyCombination(InputKey.Shift, InputKey.End), new PlatformAction(PlatformActionType.LineEnd, PlatformActionMethod.Select)),
            new KeyBinding(new KeyCombination(InputKey.Control, InputKey.PageUp), new PlatformAction(PlatformActionType.DocumentPrevious)),
            new KeyBinding(new KeyCombination(InputKey.Control, InputKey.PageDown), new PlatformAction(PlatformActionType.DocumentNext)),
            new KeyBinding(new KeyCombination(InputKey.Control, InputKey.Tab), new PlatformAction(PlatformActionType.DocumentNext)),
            new KeyBinding(new KeyCombination(InputKey.Control, InputKey.Shift, InputKey.Tab), new PlatformAction(PlatformActionType.DocumentPrevious)),
            new KeyBinding(new KeyCombination(InputKey.Control, InputKey.S), new PlatformAction(PlatformActionType.Save)),
            new KeyBinding(InputKey.Home, new PlatformAction(PlatformActionType.ListStart, PlatformActionMethod.Move)),
            new KeyBinding(InputKey.End, new PlatformAction(PlatformActionType.ListEnd, PlatformActionMethod.Move))
        };

        /// <summary>
        /// Create a texture loader store based on an underlying data store.
        /// </summary>
        /// <param name="underlyingStore">The underlying provider of texture data (in arbitrary image formats).</param>
        /// <returns>A texture loader store.</returns>
        public virtual IResourceStore<TextureUpload> CreateTextureLoaderStore(IResourceStore<byte[]> underlyingStore)
            => new TextureLoaderStore(underlyingStore);

        /// <summary>
        /// Create a <see cref="VideoDecoder"/> with the given stream. May be overridden by platforms that require a different
        /// decoder implementation.
        /// </summary>
        /// <param name="stream">The <see cref="Stream"/> to decode.</param>
        /// <param name="scheduler">The <see cref="Scheduler"/> to use when scheduling tasks from the decoder thread.</param>
        /// <returns>An instance of <see cref="VideoDecoder"/> initialised with the given stream.</returns>
        public virtual VideoDecoder CreateVideoDecoder(Stream stream, Scheduler scheduler) => new VideoDecoder(stream, scheduler);
    }

    /// <summary>
    /// The game's execution states. All of these states can only be present once per <see cref="GameHost"/>.
    /// Note: The order of values in this enum matters.
    /// </summary>
    public enum ExecutionState
    {
        /// <summary>
        /// <see cref="GameHost.Run"/> has not been invoked yet.
        /// </summary>
        Idle = 0,

        /// <summary>
        /// The game's execution has completely stopped.
        /// </summary>
        Stopped = 1,

        /// <summary>
        /// The user has invoked <see cref="GameHost.Exit"/>, or the window has been called.
        /// The game is currently awaiting to stop all execution on the correct thread.
        /// </summary>
        Stopping = 2,

        /// <summary>
        /// <see cref="GameHost.Run"/> has been invoked.
        /// </summary>
        Running = 3
    }
}<|MERGE_RESOLUTION|>--- conflicted
+++ resolved
@@ -270,13 +270,8 @@
             //wait for a potentially blocking response
             while (!response.HasValue)
             {
-<<<<<<< HEAD
-                if (runningSingleThreaded)
-                    ProcessInputFrame();
-=======
                 if (ThreadSafety.ExecutionMode == ExecutionMode.SingleThread)
                     threadRunner.RunMainLoop();
->>>>>>> baab479b
                 else
                     Thread.Sleep(1);
             }
@@ -556,21 +551,9 @@
                     if (Window != null)
                     {
                         if (Window is SDLWindow window)
-<<<<<<< HEAD
-                        {
-                            window.KeyDown += keyDown;
-                            window.Update += ProcessInputFrame;
-                        }
-                        else
-                        {
-                            Window.KeyDown += legacyKeyDown;
-                            Window.UpdateFrame += (o, e) => ProcessInputFrame();
-                        }
-=======
                             window.Update += windowUpdate;
                         else
                             Window.UpdateFrame += (o, e) => windowUpdate();
->>>>>>> baab479b
 
                         Window.ExitRequested += OnExitRequested;
                         Window.Exited += OnExited;
@@ -603,32 +586,9 @@
         /// </summary>
         public void Suspend()
         {
-<<<<<<< HEAD
-            get => runningSingleThreaded;
-            set
-            {
-                if (value == runningSingleThreaded) return;
-
-                InputThread?.Scheduler.Add(() =>
-                {
-                    if (!value)
-                    {
-                        foreach (var t in threads)
-                            t.Start();
-                    }
-                    else
-                    {
-                        foreach (var t in threads)
-                            t.Pause();
-
-                        while (threads.Any(t => t.Running))
-                            Thread.Sleep(1);
-                    }
-=======
             threadRunner.Suspend();
             suspended = true;
         }
->>>>>>> baab479b
 
         /// <summary>
         /// Resumes all of the current paused threads after <see cref="Suspend"/> was called.
@@ -639,13 +599,9 @@
             suspended = false;
         }
 
-<<<<<<< HEAD
-        protected virtual void ProcessInputFrame()
-=======
         private ThreadRunner threadRunner;
 
         private void windowUpdate()
->>>>>>> baab479b
         {
             inputPerformanceCollectionPeriod?.Dispose();
             inputPerformanceCollectionPeriod = null;
