--- conflicted
+++ resolved
@@ -162,13 +162,9 @@
             }
             catch (ReflectionTypeLoadException e)
             {
-<<<<<<< HEAD
-                return e.Types;
-=======
                 // ReSharper disable once ConditionIsAlwaysTrueOrFalse (this may contain null types, as stated in docs.)
                 // https://docs.microsoft.com/en-us/dotnet/api/system.reflection.reflectiontypeloadexception.types?view=net-5.0#property-value
                 return e.Types?.Where(t => t != null) ?? Enumerable.Empty<Type>();
->>>>>>> 9da6d604
             }
         }
 
