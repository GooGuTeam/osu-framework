// Copyright (c) ppy Pty Ltd <contact@ppy.sh>. Licensed under the MIT Licence.
// See the LICENCE file in the repository root for full licence text.

using System;
<<<<<<< HEAD
using System.Linq;
using osu.Framework.Graphics.OpenGL.Shaders;
using osu.Framework.Graphics.Rendering;
using osu.Framework.Graphics.Shaders;
=======
using osu.Framework.Graphics.OpenGL.Batches;
using osu.Framework.Graphics.OpenGL.Buffers;
using osu.Framework.Graphics.OpenGL.Vertices;
using osu.Framework.Graphics.Rendering;
using osu.Framework.Graphics.Textures;
>>>>>>> f3902f1a
using osuTK.Graphics.ES30;

namespace osu.Framework.Graphics.OpenGL
{
    public class OpenGLRenderer : IRenderer
    {
<<<<<<< HEAD
        IShaderPart IRenderer.CreateShaderPart(ShaderManager manager, string name, byte[]? rawData, ShaderPartType partType)
        {
            ShaderType glType;

            switch (partType)
            {
                case ShaderPartType.Fragment:
                    glType = ShaderType.FragmentShader;
                    break;

                case ShaderPartType.Vertex:
                    glType = ShaderType.VertexShader;
                    break;

                default:
                    throw new ArgumentException($"Unsupported shader part type: {partType}", nameof(partType));
            }

            return new OpenGLShaderPart(name, rawData, glType, manager);
        }

        IShader IRenderer.CreateShader(string name, params IShaderPart[] parts) => new OpenGLShader(name, parts.Cast<OpenGLShaderPart>().ToArray());
=======
        public IFrameBuffer CreateFrameBuffer(RenderBufferFormat[]? renderBufferFormats = null, TextureFilteringMode filteringMode = TextureFilteringMode.Linear)
        {
            All glFilteringMode;
            RenderbufferInternalFormat[]? glFormats = null;

            switch (filteringMode)
            {
                case TextureFilteringMode.Linear:
                    glFilteringMode = All.Linear;
                    break;

                case TextureFilteringMode.Nearest:
                    glFilteringMode = All.Nearest;
                    break;

                default:
                    throw new ArgumentException($"Unsupported filtering mode: {filteringMode}", nameof(filteringMode));
            }

            if (renderBufferFormats != null)
            {
                glFormats = new RenderbufferInternalFormat[renderBufferFormats.Length];

                for (int i = 0; i < renderBufferFormats.Length; i++)
                {
                    switch (renderBufferFormats[i])
                    {
                        case RenderBufferFormat.D16:
                            glFormats[i] = RenderbufferInternalFormat.DepthComponent16;
                            break;

                        default:
                            throw new ArgumentException($"Unsupported render buffer format: {renderBufferFormats[i]}", nameof(renderBufferFormats));
                    }
                }
            }

            return new FrameBuffer(glFormats, glFilteringMode);
        }

        public IVertexBatch<TVertex> CreateLinearBatch<TVertex>(int size, int maxBuffers, PrimitiveTopology topology) where TVertex : unmanaged, IEquatable<TVertex>, IVertex
            => new LinearBatch<TVertex>(size, maxBuffers, topology);

        public IVertexBatch<TVertex> CreateQuadBatch<TVertex>(int size, int maxBuffers) where TVertex : unmanaged, IEquatable<TVertex>, IVertex
            => new QuadBatch<TVertex>(size, maxBuffers);
>>>>>>> f3902f1a
    }
}<|MERGE_RESOLUTION|>--- conflicted
+++ resolved
@@ -2,25 +2,20 @@
 // See the LICENCE file in the repository root for full licence text.
 
 using System;
-<<<<<<< HEAD
 using System.Linq;
+using osu.Framework.Graphics.OpenGL.Batches;
+using osu.Framework.Graphics.OpenGL.Buffers;
 using osu.Framework.Graphics.OpenGL.Shaders;
+using osu.Framework.Graphics.OpenGL.Vertices;
 using osu.Framework.Graphics.Rendering;
 using osu.Framework.Graphics.Shaders;
-=======
-using osu.Framework.Graphics.OpenGL.Batches;
-using osu.Framework.Graphics.OpenGL.Buffers;
-using osu.Framework.Graphics.OpenGL.Vertices;
-using osu.Framework.Graphics.Rendering;
 using osu.Framework.Graphics.Textures;
->>>>>>> f3902f1a
 using osuTK.Graphics.ES30;
 
 namespace osu.Framework.Graphics.OpenGL
 {
     public class OpenGLRenderer : IRenderer
     {
-<<<<<<< HEAD
         IShaderPart IRenderer.CreateShaderPart(ShaderManager manager, string name, byte[]? rawData, ShaderPartType partType)
         {
             ShaderType glType;
@@ -43,7 +38,7 @@
         }
 
         IShader IRenderer.CreateShader(string name, params IShaderPart[] parts) => new OpenGLShader(name, parts.Cast<OpenGLShaderPart>().ToArray());
-=======
+
         public IFrameBuffer CreateFrameBuffer(RenderBufferFormat[]? renderBufferFormats = null, TextureFilteringMode filteringMode = TextureFilteringMode.Linear)
         {
             All glFilteringMode;
@@ -89,6 +84,5 @@
 
         public IVertexBatch<TVertex> CreateQuadBatch<TVertex>(int size, int maxBuffers) where TVertex : unmanaged, IEquatable<TVertex>, IVertex
             => new QuadBatch<TVertex>(size, maxBuffers);
->>>>>>> f3902f1a
     }
 }