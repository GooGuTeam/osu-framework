﻿// Copyright (c) ppy Pty Ltd <contact@ppy.sh>. Licensed under the MIT Licence.
// See the LICENCE file in the repository root for full licence text.

#nullable disable

using System;
using System.Collections.Generic;
using System.Linq;
using osu.Framework.Graphics.Containers;
using osu.Framework.Graphics.Sprites;
using osuTK;
using osuTK.Graphics;
using osuTK.Input;
using osu.Framework.Graphics.Shapes;
using osu.Framework.Allocation;
using osu.Framework.Extensions.IEnumerableExtensions;
using osu.Framework.Graphics.Textures;
using osu.Framework.Input.Events;
using osu.Framework.Localisation;

namespace osu.Framework.Graphics.Visualisation
{
<<<<<<< HEAD
    internal class VisualisedDrawable : Container, IContainVisualisedDrawables, IFilterable
=======
    internal partial class VisualisedDrawable : Container, IContainVisualisedDrawables, IHasFilterableChildren
>>>>>>> 0f2865be
    {
        private const int line_height = 12;

        public Drawable Target { get; }

        private bool isHighlighted;

        public bool IsHighlighted
        {
            get => isHighlighted;
            set
            {
                isHighlighted = value;

                updateColours();
                if (value)
                    Expand();
            }
        }

        public IEnumerable<LocalisableString> FilterTerms => new LocalisableString[]
        {
            Target.ToString()
        };

        public bool FilteringActive { get; set; }

        private bool matchingFilter = true;

        public bool MatchingFilter
        {
            get => matchingFilter;
            set
            {
                bool wasPresent = IsPresent;

                matchingFilter = value;

                if (IsPresent != wasPresent)
                    Invalidate(Invalidation.Presence);
            }
        }

        public override bool IsPresent => base.IsPresent && MatchingFilter;

        public Action<Drawable> RequestTarget;
        public Action<VisualisedDrawable> HighlightTarget;

        private Box background;
        private SpriteText text;
        private SpriteText text2;
        private Drawable previewBox;
        private Drawable activityInvalidate;
        private Drawable activityAutosize;
        private Drawable activityLayout;
        private VisualisedDrawableFlow flow;
        private Container connectionContainer;

        private const float row_width = 10;
        private const float row_height = 20;

        [Resolved]
        private DrawVisualiser visualiser { get; set; }

        [Resolved]
        private TreeContainer tree { get; set; }

        public VisualisedDrawable(Drawable d)
        {
            Target = d;
        }

        [BackgroundDependencyLoader]
        private void load()
        {
            RelativeSizeAxes = Axes.X;
            AutoSizeAxes = Axes.Y;

            var spriteTarget = Target as Sprite;

            AddRange(new Drawable[]
            {
                flow = new VisualisedDrawableFlow
                {
                    Direction = FillDirection.Vertical,
                    RelativeSizeAxes = Axes.X,
                    AutoSizeAxes = Axes.Y,
                    Position = new Vector2(row_width, row_height)
                },
                new Container
                {
                    AutoSizeAxes = Axes.Both,
                    Children = new[]
                    {
                        background = new Box
                        {
                            RelativeSizeAxes = Axes.Both,
                            Size = new Vector2(100, 1), // a bit of a hack, but works well enough.
                            Anchor = Anchor.Centre,
                            Origin = Anchor.Centre,
                            Colour = Color4.Transparent,
                        },
                        activityInvalidate = new Box
                        {
                            Colour = Color4.Yellow,
                            Size = new Vector2(2, line_height),
                            Anchor = Anchor.CentreLeft,
                            Origin = Anchor.CentreLeft,
                            Position = new Vector2(6, 0),
                            Alpha = 0
                        },
                        activityLayout = new Box
                        {
                            Colour = Color4.Orange,
                            Size = new Vector2(2, line_height),
                            Anchor = Anchor.CentreLeft,
                            Origin = Anchor.CentreLeft,
                            Position = new Vector2(3, 0),
                            Alpha = 0
                        },
                        activityAutosize = new Box
                        {
                            Colour = Color4.Red,
                            Size = new Vector2(2, line_height),
                            Anchor = Anchor.CentreLeft,
                            Origin = Anchor.CentreLeft,
                            Position = new Vector2(0, 0),
                            Alpha = 0
                        },
                        previewBox = spriteTarget?.Texture == null
                            ? previewBox = new Box
                            {
                                Colour = Color4.White,
                                Anchor = Anchor.CentreLeft,
                                Origin = Anchor.CentreLeft,
                            }
                            : new Sprite
                            {
                                // It's fine to only bypass the ref count, because this sprite will dispose along with the original sprite
                                Texture = new Texture(spriteTarget.Texture),
                                Scale = new Vector2(spriteTarget.Texture.DisplayWidth / spriteTarget.Texture.DisplayHeight, 1),
                                Anchor = Anchor.CentreLeft,
                                Origin = Anchor.CentreLeft,
                            },
                        new FillFlowContainer
                        {
                            AutoSizeAxes = Axes.Both,
                            Direction = FillDirection.Horizontal,
                            Spacing = new Vector2(5),
                            Position = new Vector2(24, 0),
                            Children = new Drawable[]
                            {
                                text = new SpriteText { Font = FrameworkFont.Regular },
                                text2 = new SpriteText { Font = FrameworkFont.Regular },
                            }
                        },
                    }
                },
            });

            const float connection_width = 1;

            AddInternal(connectionContainer = new Container
            {
                Colour = FrameworkColour.Green,
                RelativeSizeAxes = Axes.Y,
                Width = connection_width,
                Children = new Drawable[]
                {
                    new Box
                    {
                        RelativeSizeAxes = Axes.Both,
                        EdgeSmoothness = new Vector2(0.5f),
                    },
                    new Box
                    {
                        Anchor = Anchor.TopRight,
                        Origin = Anchor.CentreLeft,
                        Y = row_height / 2,
                        Width = row_width / 2,
                        EdgeSmoothness = new Vector2(0.5f),
                    }
                }
            });

            previewBox.Position = new Vector2(9, 0);
            previewBox.Size = new Vector2(line_height, line_height);

            var compositeTarget = Target as CompositeDrawable;
            compositeTarget?.AliveInternalChildren.ForEach(addChild);

            updateSpecifics();
        }

        protected override void LoadComplete()
        {
            base.LoadComplete();

            attachEvents();
            updateColours();
        }

        public bool TopLevel
        {
            set => connectionContainer.Alpha = value ? 0 : 1;
        }

        private void attachEvents()
        {
            Target.Invalidated += onInvalidated;
            Target.OnDispose += onDispose;

            if (Target is CompositeDrawable da)
            {
                da.OnAutoSize += onAutoSize;
                da.ChildBecameAlive += addChild;
                da.ChildDied += removeChild;
                da.ChildDepthChanged += depthChanged;
            }

            if (Target is FlowContainer<Drawable> df) df.OnLayout += onLayout;
        }

        private void detachEvents()
        {
            Target.Invalidated -= onInvalidated;
            Target.OnDispose -= onDispose;

            if (Target is CompositeDrawable da)
            {
                da.OnAutoSize -= onAutoSize;
                da.ChildBecameAlive -= addChild;
                da.ChildDied -= removeChild;
                da.ChildDepthChanged -= depthChanged;
            }

            if (Target is FlowContainer<Drawable> df) df.OnLayout -= onLayout;
        }

        private void addChild(Drawable drawable)
        {
            // Make sure to never add the DrawVisualiser (recursive scenario)
            if (drawable == visualiser) return;

            // Don't add individual characters of SpriteText
            if (Target is SpriteText) return;

            visualiser.GetVisualiserFor(drawable).SetContainer(this);
        }

        private void removeChild(Drawable drawable)
        {
            var vis = visualiser.GetVisualiserFor(drawable);
            if (vis.currentContainer == this)
                vis.SetContainer(null);
        }

        private void depthChanged(Drawable drawable)
        {
            var vis = visualiser.GetVisualiserFor(drawable);

            vis.currentContainer?.RemoveVisualiser(vis);
            vis.currentContainer?.AddVisualiser(vis);
        }

        void IContainVisualisedDrawables.AddVisualiser(VisualisedDrawable visualiser)
        {
            visualiser.RequestTarget = d => RequestTarget?.Invoke(d);
            visualiser.HighlightTarget = d => HighlightTarget?.Invoke(d);

            visualiser.Depth = visualiser.Target.Depth;

            flow.Add(visualiser);
        }

        void IContainVisualisedDrawables.RemoveVisualiser(VisualisedDrawable visualiser) => flow.Remove(visualiser, false);

        public VisualisedDrawable FindVisualisedDrawable(Drawable drawable)
        {
            if (drawable == Target)
                return this;

            foreach (var child in flow)
            {
                var vis = child.FindVisualisedDrawable(drawable);
                if (vis != null)
                    return vis;
            }

            return null;
        }

        protected override void Dispose(bool isDisposing)
        {
            detachEvents();
            base.Dispose(isDisposing);
        }

        protected override bool OnHover(HoverEvent e)
        {
            updateColours();
            return base.OnHover(e);
        }

        protected override void OnHoverLost(HoverLostEvent e)
        {
            updateColours();
            base.OnHoverLost(e);
        }

        private void updateColours()
        {
            if (isHighlighted)
            {
                background.Colour = FrameworkColour.YellowGreen;
                text.Colour = FrameworkColour.Blue;
                text2.Colour = FrameworkColour.Blue;
            }
            else if (IsHovered)
            {
                background.Colour = FrameworkColour.BlueGreen;
                text.Colour = Color4.White;
                text2.Colour = FrameworkColour.YellowGreen;
            }
            else
            {
                background.Colour = Color4.Transparent;
                text.Colour = Color4.White;
                text2.Colour = FrameworkColour.YellowGreen;
            }
        }

        protected override bool OnMouseDown(MouseDownEvent e)
        {
            if (e.Button == MouseButton.Right)
            {
                HighlightTarget?.Invoke(this);
                return true;
            }

            return false;
        }

        protected override bool OnClick(ClickEvent e)
        {
            if (isExpanded)
                Collapse();
            else
                Expand();
            return true;
        }

        protected override bool OnDoubleClick(DoubleClickEvent e)
        {
            RequestTarget?.Invoke(Target);
            return true;
        }

        private bool isExpanded = true;

        public void Expand()
        {
            flow.FadeIn();
            updateSpecifics();

            isExpanded = true;
        }

        public void ExpandAll()
        {
            Expand();
            flow.ForEach(f => f.Expand());
        }

        public void Collapse()
        {
            flow.FadeOut();
            updateSpecifics();

            isExpanded = false;
        }

        private void onAutoSize() => activityAutosize.FadeOutFromOne(1);

        private void onLayout() => activityLayout.FadeOutFromOne(1);

        private void onInvalidated(Drawable d) => activityInvalidate.FadeOutFromOne(1);

        private void onDispose()
        {
            // May come from the disposal thread, in which case they won't ever be reused and the container doesn't need to be reset
            Schedule(() => SetContainer(null));
        }

        private void updateSpecifics()
        {
            Vector2 posInTree = ToSpaceOfOtherDrawable(Vector2.Zero, tree);

            if (posInTree.Y < -previewBox.DrawHeight || posInTree.Y > tree.Height)
            {
                text.Text = string.Empty;
                return;
            }

            previewBox.Alpha = Math.Max(0.2f, Target.Alpha);
            previewBox.Colour = Target.Colour;

            int childCount = (Target as CompositeDrawable)?.InternalChildren.Count ?? 0;

            text.Text = Target.ToString();
            text2.Text = $"({Target.DrawPosition.X:#,0},{Target.DrawPosition.Y:#,0}) {Target.DrawSize.X:#,0}x{Target.DrawSize.Y:#,0}"
                         + (!isExpanded && childCount > 0 ? $@" ({childCount} children)" : string.Empty);

            Alpha = Target.IsPresent ? 1 : 0.3f;
        }

        protected override void Update()
        {
            updateSpecifics();
            base.Update();
        }

        private IContainVisualisedDrawables currentContainer;

        /// <summary>
        /// Moves this <see cref="VisualisedDrawable"/> to be contained by another target.
        /// </summary>
        /// <remarks>
        /// The <see cref="VisualisedDrawable"/> is first removed from its current container via <see cref="IContainVisualisedDrawables.RemoveVisualiser"/>,
        /// prior to being added to the new container via <see cref="IContainVisualisedDrawables.AddVisualiser"/>.
        /// </remarks>
        /// <param name="container">The target which should contain this <see cref="VisualisedDrawable"/>.</param>
        public void SetContainer(IContainVisualisedDrawables container)
        {
            currentContainer?.RemoveVisualiser(this);

            // The visualised may have previously been within a container (e.g. flow), which repositioned it
            // We should make sure that the position is reset before it's added to another container
            Y = 0;

            container?.AddVisualiser(this);

            currentContainer = container;
        }

        private partial class VisualisedDrawableFlow : FillFlowContainer<VisualisedDrawable>
        {
            public override IEnumerable<Drawable> FlowingChildren => AliveInternalChildren.Where(d => d.IsPresent).OrderBy(d => -d.Depth).ThenBy(d => ((VisualisedDrawable)d).Target.ChildID);
        }
    }
}<|MERGE_RESOLUTION|>--- conflicted
+++ resolved
@@ -20,11 +20,7 @@
 
 namespace osu.Framework.Graphics.Visualisation
 {
-<<<<<<< HEAD
-    internal class VisualisedDrawable : Container, IContainVisualisedDrawables, IFilterable
-=======
-    internal partial class VisualisedDrawable : Container, IContainVisualisedDrawables, IHasFilterableChildren
->>>>>>> 0f2865be
+    internal partial class VisualisedDrawable : Container, IContainVisualisedDrawables, IFilterable
     {
         private const int line_height = 12;
 
