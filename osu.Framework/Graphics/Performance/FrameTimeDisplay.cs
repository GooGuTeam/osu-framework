﻿//Copyright (c) 2007-2016 ppy Pty Ltd <contact@ppy.sh>.
//Licensed under the MIT Licence - https://raw.githubusercontent.com/ppy/osu-framework/master/LICENCE

using System;
using System.Collections.Generic;
using System.Drawing;
using osu.Framework.Configuration;
using osu.Framework.Graphics.Containers;
using osu.Framework.Graphics.Drawables;
using osu.Framework.Graphics.OpenGL.Textures;
using osu.Framework.Graphics.Sprites;
using osu.Framework.Graphics.Textures;
using osu.Framework.Timing;
using System.Linq;
using OpenTK;
using OpenTK.Graphics;
using RectangleF = osu.Framework.Graphics.Primitives.RectangleF;
using System.Collections.Concurrent;
using osu.Framework.Input;
using OpenTK.Input;
using osu.Framework.Graphics.Transformations;
using osu.Framework.Statistics;
using System.Diagnostics;
using osu.Framework.Allocation;

namespace osu.Framework.Graphics.Performance
{
    class FrameTimeDisplay : Container
    {
        static Vector2 padding = new Vector2(0, 0);

        const int WIDTH = 800;
        const int HEIGHT = 100;

        const float visible_range = 20;
        const float scale = HEIGHT / visible_range;

<<<<<<< HEAD
        private TimeBar[] timeBars = new TimeBar[2];
        private TextureBufferStack textureBufferStack;
=======
        private Sprite[] timeBars = new Sprite[2];
        private Container[] timeBarContainers = new Container[2];
        private BufferStack textureBufferStack;
>>>>>>> 94f4336b

        private static Color4[] garbageCollectColors = new Color4[] { Color4.Green, Color4.Yellow, Color4.Red };
        private PerformanceMonitor monitor;

        private int currentX = 0;

        private int TimeBarIndex => currentX / WIDTH;
        private int TimeBarX => currentX % WIDTH;

        private bool processFrames = true;

        public string Name
        {
            get;
            private set;
        }

        FlowContainer legendContainer;
        Drawable[] legendMapping = new Drawable[(int)PerformanceCollectionType.Empty];

        public FrameTimeDisplay(string name, PerformanceMonitor monitor)
        {
            this.Name = name;
            this.Size = new Vector2(WIDTH, HEIGHT);
            this.monitor = monitor;
            textureBufferStack = new BufferStack(timeBars.Length * WIDTH);
        }

        public override void Load()
        {
            base.Load();

            for (int i = 0; i < timeBars.Length; ++i)
                timeBars[i] = new TimeBar();

            Children = new Drawable[] {
                new SpriteText
                {
                    Text = Name,
                    Origin = Anchor.BottomCentre,
                    Anchor = Anchor.CentreLeft,
                    Rotation = -90,
                },
                new MaskingContainer
                {
                    Children = new Drawable[] {
                        new LargeContainer {
                            Children = timeBars
                        },
                        legendContainer = new FlowContainer {
                            Anchor = Anchor.TopRight,
                            Origin = Anchor.TopRight,
                            Padding = new Vector2(5, 1),
                            Children = new [] {
                                new Box {
                                    SizeMode = InheritMode.XY,
                                    Colour = Color4.Gray,
                                    Alpha = 0.2f,
                                }
                            }
                        },
                        new SpriteText
                        {
                            Text = $@"{visible_range}ms",
                        },
                        new SpriteText
                        {
                            Text = @"0ms",
                            Anchor = Anchor.BottomLeft,
                            Origin = Anchor.BottomLeft
                        },
                    }
                },
            };

            foreach (PerformanceCollectionType t in Enum.GetValues(typeof(PerformanceCollectionType)))
            {
                if (t >= PerformanceCollectionType.Empty) continue;

                legendContainer.Add(legendMapping[(int)t] = new SpriteText()
                {
                    Colour = getColour(t),
                    Text = t.ToString(),
                    Alpha = 0
                });

                legendContainer.FadeOut(2000, EasingTypes.InExpo);
            }

            // Initialize background
            for (int i = 0; i < WIDTH * timeBars.Length; ++i)
            {
                currentX = i;

                TextureUpload upload = new TextureUpload(HEIGHT * 4, textureBufferStack)
                {
                    Bounds = new Rectangle(TimeBarX, 0, 1, HEIGHT)
                };

                addArea(null, PerformanceCollectionType.Empty, HEIGHT, upload.Data);
                timeBars[TimeBarIndex].Sprite.Texture.SetData(upload);
            }
        }

        class TimeBar : Container
        {
            public Sprite Sprite;
            public override void Load()
            {
                base.Load();

                Width = WIDTH;
                Height = HEIGHT;

                Children = new[] {
                    Sprite = new Sprite(new Texture(WIDTH, HEIGHT))
                };
            }

            public override bool HandleInput => false;
        }

        public void AddEvent(int type)
        {
            Box b = new Box()
            {
                Origin = Anchor.TopCentre,
                Position = new Vector2(TimeBarX, 0),
                Colour = garbageCollectColors[type],
                Size = new Vector2(3, 3),
            };

            timeBars[TimeBarIndex].Add(b);
        }

        protected override bool OnKeyDown(InputState state, KeyDownEventArgs args)
        {
            if (args.Key == Key.ControlLeft)
            {
                legendContainer.FadeIn(100);
                processFrames = false;
            }
            return base.OnKeyDown(state, args);
        }

        protected override bool OnKeyUp(InputState state, KeyUpEventArgs args)
        {
            if (args.Key == Key.ControlLeft)
            {
                legendContainer.FadeOut(100);
                processFrames = true;
            }
            return base.OnKeyUp(state, args);
        }
        protected override void Update()
        {
            base.Update();

            FrameStatistics frame;
            while (monitor.PendingFrames.TryDequeue(out frame))
            {
                if (processFrames)
                {
                    foreach (int gcLevel in frame.GarbageCollections)
                        AddEvent(gcLevel);

                    Sprite timeBar = timeBars[TimeBarIndex];
                    TextureUpload upload = new TextureUpload(HEIGHT * 4, textureBufferStack)
                    {
                        Bounds = new Rectangle(TimeBarX, 0, 1, HEIGHT)
                    };

<<<<<<< HEAD
                TimeBar timeBar = timeBars[TimeBarIndex];
                TextureUpload upload = new TextureUpload(HEIGHT * 4, textureBufferStack)
                {
                    Bounds = new Rectangle(TimeBarX, 0, 1, HEIGHT)
                };
=======
                    int currentHeight = HEIGHT;
>>>>>>> 94f4336b

                    for (int i = 0; i <= (int)PerformanceCollectionType.Empty; i++)
                        currentHeight = addArea(frame, (PerformanceCollectionType)i, currentHeight, upload.Data);

                    timeBar.Texture.SetData(upload);

<<<<<<< HEAD
                timeBar.Sprite.Texture.SetData(upload);

                timeBars[TimeBarIndex].MoveToX((WIDTH - TimeBarX), 0);
                timeBars[(TimeBarIndex + 1) % timeBars.Length].MoveToX(-TimeBarX, 0);
                currentX = (currentX + 1) % (timeBars.Length * WIDTH);

                foreach (Drawable e in timeBars[(TimeBarIndex + 1) % timeBars.Length].Children)
                    if (e is Box && e.Position.X <= TimeBarX)
                        e.Expire();
=======
                    timeBarContainers[TimeBarIndex].MoveToX((WIDTH - TimeBarX), 0);
                    timeBarContainers[(TimeBarIndex + 1) % timeBars.Length].MoveToX(-TimeBarX, 0);
                    currentX = (currentX + 1) % (timeBars.Length * WIDTH);

                    foreach (Drawable e in timeBarContainers[(TimeBarIndex + 1) % timeBars.Length].Children)
                        if (e is Box && e.Position.X <= TimeBarX)
                            e.Expire();
                }

                monitor.FramesHeap.FreeObject(frame);
>>>>>>> 94f4336b
            }
        }

        private Color4 getColour(PerformanceCollectionType type)
        {
            Color4 col = default(Color4);

            switch (type)
            {
                default:
                case PerformanceCollectionType.Update:
                    col = Color4.YellowGreen;
                    break;
                case PerformanceCollectionType.Draw:
                    col = Color4.BlueViolet;
                    break;
                case PerformanceCollectionType.SwapBuffer:
                    col = Color4.Red;
                    break;
#if DEBUG
                case PerformanceCollectionType.Debug:
                    col = Color4.Yellow;
                    break;
#endif
                case PerformanceCollectionType.Sleep:
                    col = Color4.DarkBlue;
                    break;
                case PerformanceCollectionType.Scheduler:
                    col = Color4.HotPink;
                    break;
                case PerformanceCollectionType.WndProc:
                    col = Color4.GhostWhite;
                    break;
                case PerformanceCollectionType.Empty:
                    col = new Color4(50, 40, 40, 180);
                    break;
            }

            return col;
        }

        private int addArea(FrameStatistics frame, PerformanceCollectionType frameTimeType, int currentHeight, byte[] textureData)
        {
            Debug.Assert(textureData.Length >= HEIGHT * 4, $"textureData is too small ({textureData.Length}) to hold area data.");

            double elapsedMilliseconds = 0;
            int drawHeight = 0;

            if (frameTimeType == PerformanceCollectionType.Empty)
                drawHeight = currentHeight;
            else if (frame.CollectedTimes.TryGetValue(frameTimeType, out elapsedMilliseconds))
            {
                legendMapping[(int)frameTimeType].Alpha = 1;
                drawHeight = (int)(elapsedMilliseconds * scale);
            }
            else
                return currentHeight;

            Color4 col = getColour(frameTimeType);

            for (int i = currentHeight - 1; i >= 0; --i)
            {
                if (drawHeight-- == 0) break;

                int index = i * 4;
                textureData[index] = (byte)(255 * col.R);
                textureData[index + 1] = (byte)(255 * col.G);
                textureData[index + 2] = (byte)(255 * col.B);
                textureData[index + 3] = (byte)(255 * (frameTimeType == PerformanceCollectionType.Empty ? (col.A * (1 - (int)((i * 4) / HEIGHT) / 8f)) : col.A));
                currentHeight--;
            }

            return currentHeight;
        }
    }
}
<|MERGE_RESOLUTION|>--- conflicted
+++ resolved
@@ -1,330 +1,304 @@
-﻿//Copyright (c) 2007-2016 ppy Pty Ltd <contact@ppy.sh>.
-//Licensed under the MIT Licence - https://raw.githubusercontent.com/ppy/osu-framework/master/LICENCE
-
-using System;
-using System.Collections.Generic;
-using System.Drawing;
-using osu.Framework.Configuration;
-using osu.Framework.Graphics.Containers;
-using osu.Framework.Graphics.Drawables;
-using osu.Framework.Graphics.OpenGL.Textures;
-using osu.Framework.Graphics.Sprites;
-using osu.Framework.Graphics.Textures;
-using osu.Framework.Timing;
-using System.Linq;
-using OpenTK;
-using OpenTK.Graphics;
-using RectangleF = osu.Framework.Graphics.Primitives.RectangleF;
-using System.Collections.Concurrent;
-using osu.Framework.Input;
-using OpenTK.Input;
-using osu.Framework.Graphics.Transformations;
-using osu.Framework.Statistics;
-using System.Diagnostics;
-using osu.Framework.Allocation;
-
-namespace osu.Framework.Graphics.Performance
-{
-    class FrameTimeDisplay : Container
-    {
-        static Vector2 padding = new Vector2(0, 0);
-
-        const int WIDTH = 800;
-        const int HEIGHT = 100;
-
-        const float visible_range = 20;
-        const float scale = HEIGHT / visible_range;
-
-<<<<<<< HEAD
-        private TimeBar[] timeBars = new TimeBar[2];
-        private TextureBufferStack textureBufferStack;
-=======
-        private Sprite[] timeBars = new Sprite[2];
-        private Container[] timeBarContainers = new Container[2];
-        private BufferStack textureBufferStack;
->>>>>>> 94f4336b
-
-        private static Color4[] garbageCollectColors = new Color4[] { Color4.Green, Color4.Yellow, Color4.Red };
-        private PerformanceMonitor monitor;
-
-        private int currentX = 0;
-
-        private int TimeBarIndex => currentX / WIDTH;
-        private int TimeBarX => currentX % WIDTH;
-
-        private bool processFrames = true;
-
-        public string Name
-        {
-            get;
-            private set;
-        }
-
-        FlowContainer legendContainer;
-        Drawable[] legendMapping = new Drawable[(int)PerformanceCollectionType.Empty];
-
-        public FrameTimeDisplay(string name, PerformanceMonitor monitor)
-        {
-            this.Name = name;
-            this.Size = new Vector2(WIDTH, HEIGHT);
-            this.monitor = monitor;
-            textureBufferStack = new BufferStack(timeBars.Length * WIDTH);
-        }
-
-        public override void Load()
-        {
-            base.Load();
-
-            for (int i = 0; i < timeBars.Length; ++i)
-                timeBars[i] = new TimeBar();
-
-            Children = new Drawable[] {
-                new SpriteText
-                {
-                    Text = Name,
-                    Origin = Anchor.BottomCentre,
-                    Anchor = Anchor.CentreLeft,
-                    Rotation = -90,
-                },
-                new MaskingContainer
-                {
-                    Children = new Drawable[] {
-                        new LargeContainer {
-                            Children = timeBars
-                        },
-                        legendContainer = new FlowContainer {
-                            Anchor = Anchor.TopRight,
-                            Origin = Anchor.TopRight,
-                            Padding = new Vector2(5, 1),
-                            Children = new [] {
-                                new Box {
-                                    SizeMode = InheritMode.XY,
-                                    Colour = Color4.Gray,
-                                    Alpha = 0.2f,
-                                }
-                            }
-                        },
-                        new SpriteText
-                        {
-                            Text = $@"{visible_range}ms",
-                        },
-                        new SpriteText
-                        {
-                            Text = @"0ms",
-                            Anchor = Anchor.BottomLeft,
-                            Origin = Anchor.BottomLeft
-                        },
-                    }
-                },
-            };
-
-            foreach (PerformanceCollectionType t in Enum.GetValues(typeof(PerformanceCollectionType)))
-            {
-                if (t >= PerformanceCollectionType.Empty) continue;
-
-                legendContainer.Add(legendMapping[(int)t] = new SpriteText()
-                {
-                    Colour = getColour(t),
-                    Text = t.ToString(),
-                    Alpha = 0
-                });
-
-                legendContainer.FadeOut(2000, EasingTypes.InExpo);
-            }
-
-            // Initialize background
-            for (int i = 0; i < WIDTH * timeBars.Length; ++i)
-            {
-                currentX = i;
-
-                TextureUpload upload = new TextureUpload(HEIGHT * 4, textureBufferStack)
-                {
-                    Bounds = new Rectangle(TimeBarX, 0, 1, HEIGHT)
-                };
-
-                addArea(null, PerformanceCollectionType.Empty, HEIGHT, upload.Data);
-                timeBars[TimeBarIndex].Sprite.Texture.SetData(upload);
-            }
-        }
-
-        class TimeBar : Container
-        {
-            public Sprite Sprite;
-            public override void Load()
-            {
-                base.Load();
-
-                Width = WIDTH;
-                Height = HEIGHT;
-
-                Children = new[] {
-                    Sprite = new Sprite(new Texture(WIDTH, HEIGHT))
-                };
-            }
-
-            public override bool HandleInput => false;
-        }
-
-        public void AddEvent(int type)
-        {
-            Box b = new Box()
-            {
-                Origin = Anchor.TopCentre,
-                Position = new Vector2(TimeBarX, 0),
-                Colour = garbageCollectColors[type],
-                Size = new Vector2(3, 3),
-            };
-
-            timeBars[TimeBarIndex].Add(b);
-        }
-
-        protected override bool OnKeyDown(InputState state, KeyDownEventArgs args)
-        {
-            if (args.Key == Key.ControlLeft)
-            {
-                legendContainer.FadeIn(100);
-                processFrames = false;
-            }
-            return base.OnKeyDown(state, args);
-        }
-
-        protected override bool OnKeyUp(InputState state, KeyUpEventArgs args)
-        {
-            if (args.Key == Key.ControlLeft)
-            {
-                legendContainer.FadeOut(100);
-                processFrames = true;
-            }
-            return base.OnKeyUp(state, args);
-        }
-        protected override void Update()
-        {
-            base.Update();
-
-            FrameStatistics frame;
-            while (monitor.PendingFrames.TryDequeue(out frame))
-            {
-                if (processFrames)
-                {
-                    foreach (int gcLevel in frame.GarbageCollections)
-                        AddEvent(gcLevel);
-
-                    Sprite timeBar = timeBars[TimeBarIndex];
-                    TextureUpload upload = new TextureUpload(HEIGHT * 4, textureBufferStack)
-                    {
-                        Bounds = new Rectangle(TimeBarX, 0, 1, HEIGHT)
-                    };
-
-<<<<<<< HEAD
-                TimeBar timeBar = timeBars[TimeBarIndex];
-                TextureUpload upload = new TextureUpload(HEIGHT * 4, textureBufferStack)
-                {
-                    Bounds = new Rectangle(TimeBarX, 0, 1, HEIGHT)
-                };
-=======
-                    int currentHeight = HEIGHT;
->>>>>>> 94f4336b
-
-                    for (int i = 0; i <= (int)PerformanceCollectionType.Empty; i++)
-                        currentHeight = addArea(frame, (PerformanceCollectionType)i, currentHeight, upload.Data);
-
-                    timeBar.Texture.SetData(upload);
-
-<<<<<<< HEAD
-                timeBar.Sprite.Texture.SetData(upload);
-
-                timeBars[TimeBarIndex].MoveToX((WIDTH - TimeBarX), 0);
-                timeBars[(TimeBarIndex + 1) % timeBars.Length].MoveToX(-TimeBarX, 0);
-                currentX = (currentX + 1) % (timeBars.Length * WIDTH);
-
-                foreach (Drawable e in timeBars[(TimeBarIndex + 1) % timeBars.Length].Children)
-                    if (e is Box && e.Position.X <= TimeBarX)
-                        e.Expire();
-=======
-                    timeBarContainers[TimeBarIndex].MoveToX((WIDTH - TimeBarX), 0);
-                    timeBarContainers[(TimeBarIndex + 1) % timeBars.Length].MoveToX(-TimeBarX, 0);
-                    currentX = (currentX + 1) % (timeBars.Length * WIDTH);
-
-                    foreach (Drawable e in timeBarContainers[(TimeBarIndex + 1) % timeBars.Length].Children)
-                        if (e is Box && e.Position.X <= TimeBarX)
-                            e.Expire();
-                }
-
-                monitor.FramesHeap.FreeObject(frame);
->>>>>>> 94f4336b
-            }
-        }
-
-        private Color4 getColour(PerformanceCollectionType type)
-        {
-            Color4 col = default(Color4);
-
-            switch (type)
-            {
-                default:
-                case PerformanceCollectionType.Update:
-                    col = Color4.YellowGreen;
-                    break;
-                case PerformanceCollectionType.Draw:
-                    col = Color4.BlueViolet;
-                    break;
-                case PerformanceCollectionType.SwapBuffer:
-                    col = Color4.Red;
-                    break;
-#if DEBUG
-                case PerformanceCollectionType.Debug:
-                    col = Color4.Yellow;
-                    break;
-#endif
-                case PerformanceCollectionType.Sleep:
-                    col = Color4.DarkBlue;
-                    break;
-                case PerformanceCollectionType.Scheduler:
-                    col = Color4.HotPink;
-                    break;
-                case PerformanceCollectionType.WndProc:
-                    col = Color4.GhostWhite;
-                    break;
-                case PerformanceCollectionType.Empty:
-                    col = new Color4(50, 40, 40, 180);
-                    break;
-            }
-
-            return col;
-        }
-
-        private int addArea(FrameStatistics frame, PerformanceCollectionType frameTimeType, int currentHeight, byte[] textureData)
-        {
-            Debug.Assert(textureData.Length >= HEIGHT * 4, $"textureData is too small ({textureData.Length}) to hold area data.");
-
-            double elapsedMilliseconds = 0;
-            int drawHeight = 0;
-
-            if (frameTimeType == PerformanceCollectionType.Empty)
-                drawHeight = currentHeight;
-            else if (frame.CollectedTimes.TryGetValue(frameTimeType, out elapsedMilliseconds))
-            {
-                legendMapping[(int)frameTimeType].Alpha = 1;
-                drawHeight = (int)(elapsedMilliseconds * scale);
-            }
-            else
-                return currentHeight;
-
-            Color4 col = getColour(frameTimeType);
-
-            for (int i = currentHeight - 1; i >= 0; --i)
-            {
-                if (drawHeight-- == 0) break;
-
-                int index = i * 4;
-                textureData[index] = (byte)(255 * col.R);
-                textureData[index + 1] = (byte)(255 * col.G);
-                textureData[index + 2] = (byte)(255 * col.B);
-                textureData[index + 3] = (byte)(255 * (frameTimeType == PerformanceCollectionType.Empty ? (col.A * (1 - (int)((i * 4) / HEIGHT) / 8f)) : col.A));
-                currentHeight--;
-            }
-
-            return currentHeight;
-        }
-    }
-}
+﻿//Copyright (c) 2007-2016 ppy Pty Ltd <contact@ppy.sh>.
+//Licensed under the MIT Licence - https://raw.githubusercontent.com/ppy/osu-framework/master/LICENCE
+
+using System;
+using System.Collections.Generic;
+using System.Drawing;
+using osu.Framework.Configuration;
+using osu.Framework.Graphics.Containers;
+using osu.Framework.Graphics.Drawables;
+using osu.Framework.Graphics.OpenGL.Textures;
+using osu.Framework.Graphics.Sprites;
+using osu.Framework.Graphics.Textures;
+using osu.Framework.Timing;
+using System.Linq;
+using OpenTK;
+using OpenTK.Graphics;
+using RectangleF = osu.Framework.Graphics.Primitives.RectangleF;
+using System.Collections.Concurrent;
+using osu.Framework.Input;
+using OpenTK.Input;
+using osu.Framework.Graphics.Transformations;
+using osu.Framework.Statistics;
+using System.Diagnostics;
+using osu.Framework.Allocation;
+
+namespace osu.Framework.Graphics.Performance
+{
+    class FrameTimeDisplay : Container
+    {
+        static Vector2 padding = new Vector2(0, 0);
+
+        const int WIDTH = 800;
+        const int HEIGHT = 100;
+
+        const float visible_range = 20;
+        const float scale = HEIGHT / visible_range;
+
+        private TimeBar[] timeBars = new TimeBar[2];
+        private BufferStack textureBufferStack;
+
+        private static Color4[] garbageCollectColors = new Color4[] { Color4.Green, Color4.Yellow, Color4.Red };
+        private PerformanceMonitor monitor;
+
+        private int currentX = 0;
+
+        private int TimeBarIndex => currentX / WIDTH;
+        private int TimeBarX => currentX % WIDTH;
+
+        private bool processFrames = true;
+
+        public string Name
+        {
+            get;
+            private set;
+        }
+
+        FlowContainer legendContainer;
+        Drawable[] legendMapping = new Drawable[(int)PerformanceCollectionType.Empty];
+
+        public FrameTimeDisplay(string name, PerformanceMonitor monitor)
+        {
+            this.Name = name;
+            this.Size = new Vector2(WIDTH, HEIGHT);
+            this.monitor = monitor;
+            textureBufferStack = new BufferStack(timeBars.Length * WIDTH);
+        }
+
+        public override void Load()
+        {
+            base.Load();
+
+            for (int i = 0; i < timeBars.Length; ++i)
+                timeBars[i] = new TimeBar();
+
+            Children = new Drawable[] {
+                new SpriteText
+                {
+                    Text = Name,
+                    Origin = Anchor.BottomCentre,
+                    Anchor = Anchor.CentreLeft,
+                    Rotation = -90,
+                },
+                new MaskingContainer
+                {
+                    Children = new Drawable[] {
+                        new LargeContainer {
+                            Children = timeBars
+                        },
+                        legendContainer = new FlowContainer {
+                            Anchor = Anchor.TopRight,
+                            Origin = Anchor.TopRight,
+                            Padding = new Vector2(5, 1),
+                            Children = new [] {
+                                new Box {
+                                    SizeMode = InheritMode.XY,
+                                    Colour = Color4.Gray,
+                                    Alpha = 0.2f,
+                                }
+                            }
+                        },
+                        new SpriteText
+                        {
+                            Text = $@"{visible_range}ms",
+                        },
+                        new SpriteText
+                        {
+                            Text = @"0ms",
+                            Anchor = Anchor.BottomLeft,
+                            Origin = Anchor.BottomLeft
+                        },
+                    }
+                },
+            };
+
+            foreach (PerformanceCollectionType t in Enum.GetValues(typeof(PerformanceCollectionType)))
+            {
+                if (t >= PerformanceCollectionType.Empty) continue;
+
+                legendContainer.Add(legendMapping[(int)t] = new SpriteText()
+                {
+                    Colour = getColour(t),
+                    Text = t.ToString(),
+                    Alpha = 0
+                });
+
+                legendContainer.FadeOut(2000, EasingTypes.InExpo);
+            }
+
+            // Initialize background
+            for (int i = 0; i < WIDTH * timeBars.Length; ++i)
+            {
+                currentX = i;
+
+                TextureUpload upload = new TextureUpload(HEIGHT * 4, textureBufferStack)
+                {
+                    Bounds = new Rectangle(TimeBarX, 0, 1, HEIGHT)
+                };
+
+                addArea(null, PerformanceCollectionType.Empty, HEIGHT, upload.Data);
+                timeBars[TimeBarIndex].Sprite.Texture.SetData(upload);
+            }
+        }
+
+        class TimeBar : Container
+        {
+            public Sprite Sprite;
+            public override void Load()
+            {
+                base.Load();
+
+                Width = WIDTH;
+                Height = HEIGHT;
+
+                Children = new[] {
+                    Sprite = new Sprite(new Texture(WIDTH, HEIGHT))
+                };
+            }
+
+            public override bool HandleInput => false;
+        }
+
+        public void AddEvent(int type)
+        {
+            Box b = new Box()
+            {
+                Origin = Anchor.TopCentre,
+                Position = new Vector2(TimeBarX, 0),
+                Colour = garbageCollectColors[type],
+                Size = new Vector2(3, 3),
+            };
+
+            timeBars[TimeBarIndex].Add(b);
+        }
+
+        protected override bool OnKeyDown(InputState state, KeyDownEventArgs args)
+        {
+            if (args.Key == Key.ControlLeft)
+            {
+                legendContainer.FadeIn(100);
+                processFrames = false;
+            }
+            return base.OnKeyDown(state, args);
+        }
+
+        protected override bool OnKeyUp(InputState state, KeyUpEventArgs args)
+        {
+            if (args.Key == Key.ControlLeft)
+            {
+                legendContainer.FadeOut(100);
+                processFrames = true;
+            }
+            return base.OnKeyUp(state, args);
+        }
+        protected override void Update()
+        {
+            base.Update();
+
+            FrameStatistics frame;
+            while (monitor.PendingFrames.TryDequeue(out frame))
+            {
+                if (processFrames)
+                {
+                    foreach (int gcLevel in frame.GarbageCollections)
+                        AddEvent(gcLevel);
+
+                    TimeBar timeBar = timeBars[TimeBarIndex];
+                    TextureUpload upload = new TextureUpload(HEIGHT * 4, textureBufferStack)
+                    {
+                        Bounds = new Rectangle(TimeBarX, 0, 1, HEIGHT)
+                    };
+
+                    int currentHeight = HEIGHT;
+
+                    for (int i = 0; i <= (int)PerformanceCollectionType.Empty; i++)
+                        currentHeight = addArea(frame, (PerformanceCollectionType)i, currentHeight, upload.Data);
+
+                    timeBar.Sprite.Texture.SetData(upload);
+
+                    timeBars[TimeBarIndex].MoveToX((WIDTH - TimeBarX));
+                    timeBars[(TimeBarIndex + 1) % timeBars.Length].MoveToX(-TimeBarX);
+                    currentX = (currentX + 1) % (timeBars.Length * WIDTH);
+
+                    foreach (Drawable e in timeBars[(TimeBarIndex + 1) % timeBars.Length].Children)
+                        if (e is Box && e.Position.X <= TimeBarX)
+                            e.Expire();
+                }
+
+                monitor.FramesHeap.FreeObject(frame);
+            }
+        }
+
+        private Color4 getColour(PerformanceCollectionType type)
+        {
+            Color4 col = default(Color4);
+
+            switch (type)
+            {
+                default:
+                case PerformanceCollectionType.Update:
+                    col = Color4.YellowGreen;
+                    break;
+                case PerformanceCollectionType.Draw:
+                    col = Color4.BlueViolet;
+                    break;
+                case PerformanceCollectionType.SwapBuffer:
+                    col = Color4.Red;
+                    break;
+#if DEBUG
+                case PerformanceCollectionType.Debug:
+                    col = Color4.Yellow;
+                    break;
+#endif
+                case PerformanceCollectionType.Sleep:
+                    col = Color4.DarkBlue;
+                    break;
+                case PerformanceCollectionType.Scheduler:
+                    col = Color4.HotPink;
+                    break;
+                case PerformanceCollectionType.WndProc:
+                    col = Color4.GhostWhite;
+                    break;
+                case PerformanceCollectionType.Empty:
+                    col = new Color4(50, 40, 40, 180);
+                    break;
+            }
+
+            return col;
+        }
+
+        private int addArea(FrameStatistics frame, PerformanceCollectionType frameTimeType, int currentHeight, byte[] textureData)
+        {
+            Debug.Assert(textureData.Length >= HEIGHT * 4, $"textureData is too small ({textureData.Length}) to hold area data.");
+
+            double elapsedMilliseconds = 0;
+            int drawHeight = 0;
+
+            if (frameTimeType == PerformanceCollectionType.Empty)
+                drawHeight = currentHeight;
+            else if (frame.CollectedTimes.TryGetValue(frameTimeType, out elapsedMilliseconds))
+            {
+                legendMapping[(int)frameTimeType].Alpha = 1;
+                drawHeight = (int)(elapsedMilliseconds * scale);
+            }
+            else
+                return currentHeight;
+
+            Color4 col = getColour(frameTimeType);
+
+            for (int i = currentHeight - 1; i >= 0; --i)
+            {
+                if (drawHeight-- == 0) break;
+
+                int index = i * 4;
+                textureData[index] = (byte)(255 * col.R);
+                textureData[index + 1] = (byte)(255 * col.G);
+                textureData[index + 2] = (byte)(255 * col.B);
+                textureData[index + 3] = (byte)(255 * (frameTimeType == PerformanceCollectionType.Empty ? (col.A * (1 - (int)((i * 4) / HEIGHT) / 8f)) : col.A));
+                currentHeight--;
+            }
+
+            return currentHeight;
+        }
+    }
+}