﻿// Copyright (c) 2007-2018 ppy Pty Ltd <contact@ppy.sh>.
// Licensed under the MIT Licence - https://raw.githubusercontent.com/ppy/osu-framework/master/LICENCE

using System;
using System.Collections.Generic;
using System.Linq;
using osu.Framework.Configuration;
<<<<<<< HEAD
using osu.Framework.Extensions.IEnumerableExtensions;
using osu.Framework.Graphics.Containers;
using osu.Framework.Input;
using osu.Framework.Input.Bindings;
=======
using osu.Framework.Extensions;
using osu.Framework.Graphics.Containers;
using OpenTK.Graphics;
using osu.Framework.Extensions.IEnumerableExtensions;
using osu.Framework.Graphics.Sprites;
>>>>>>> cd95b992
using osu.Framework.Input.Events;
using OpenTK;
using OpenTK.Graphics;
using OpenTK.Input;

namespace osu.Framework.Graphics.UserInterface
{
    /// <summary>
    /// A drop-down menu to select from a group of values.
    /// </summary>
    /// <typeparam name="T">Type of value to select.</typeparam>
    public abstract class Dropdown<T> : FillFlowContainer, IHasCurrentValue<T>
    {
        protected internal DropdownHeader Header;
        protected internal DropdownMenu Menu;

        /// <summary>
        /// Creates the header part of the control.
        /// </summary>
        protected abstract DropdownHeader CreateHeader();

        /// <summary>
        /// A mapping from menu items to their values.
        /// </summary>
        private readonly Dictionary<T, DropdownMenuItem<T>> itemMap = new Dictionary<T, DropdownMenuItem<T>>();

        protected IEnumerable<DropdownMenuItem<T>> MenuItems => itemMap.Values;

        /// <summary>
        /// Enumerate all values in the dropdown.
        /// </summary>
        public IEnumerable<T> Items
        {
            get => MenuItems.Select(i => i.Value);
            set
            {
                ClearItems();
                if (value == null)
                    return;

                foreach (var entry in value)
                    AddDropdownItem(GenerateItemText(entry), entry);

                if (Current.Value == null || !itemMap.Keys.Contains(Current.Value))
                    Current.Value = itemMap.Keys.FirstOrDefault();
                else
                    Current.TriggerChange();
            }
        }

        /// <summary>
        /// Add a menu item directly while automatically generating a label.
        /// </summary>
        /// <param name="value">Value selected by the menu item.</param>
        public void AddDropdownItem(T value) => AddDropdownItem(GenerateItemText(value), value);

        /// <summary>
        /// Add a menu item directly.
        /// </summary>
        /// <param name="text">Text to display on the menu item.</param>
        /// <param name="value">Value selected by the menu item.</param>
        protected void AddDropdownItem(string text, T value)
        {
            if (itemMap.ContainsKey(value))
                throw new ArgumentException($"The item {value} already exists in this {nameof(Dropdown<T>)}.");

            var newItem = new DropdownMenuItem<T>(text, value, () =>
            {
                if (!Current.Disabled)
                    Current.Value = value;

                Menu.State = MenuState.Closed;
            });

            Menu.Add(newItem);
            itemMap[value] = newItem;
        }

        /// <summary>
        /// Remove a menu item directly.
        /// </summary>
        /// <param name="value">Value of the menu item to be removed.</param>
        public bool RemoveDropdownItem(T value)
        {
            if (value == null)
                return false;

            if (!itemMap.TryGetValue(value, out var item))
                return false;

            Menu.Remove(item);
            itemMap.Remove(value);

            return true;
        }

        protected virtual string GenerateItemText(T item)
        {
            switch (item)
            {
                case MenuItem i:
                    return i.Text;
                case IHasText t:
                    return t.Text;
                case Enum e:
                    return e.GetDescription();
                default:
                    return item?.ToString() ?? "null";
            }
        }

        public Bindable<T> Current { get; } = new Bindable<T>();

        private DropdownMenuItem<T> selectedItem;

        protected DropdownMenuItem<T> SelectedItem
        {
            get => selectedItem;
            set
            {
                selectedItem = value;
                if (value != null)
                    Current.Value = value.Value;
            }
        }

        protected Dropdown()
        {
            AutoSizeAxes = Axes.Y;
            Direction = FillDirection.Vertical;

            Children = new Drawable[]
            {
                Header = CreateHeader(),
                Menu = CreateMenu()
            };

            Menu.RelativeSizeAxes = Axes.X;

            Header.Action = Menu.Toggle;
            Header.ChangeSelection += selectionKeyPressed;
            Menu.ChangePreselection += preselectionKeyPressed;

            Current.ValueChanged += selectionChanged;
        }

        private void preselectionKeyPressed(int selectedIndex)
        {
            SelectedItem = MenuItems.ElementAt(selectedIndex);
            Menu.State = MenuState.Closed;
        }

        private void selectionKeyPressed(DropdownHeader.SelectionChange change)
        {
            var dropdownMenuItems = MenuItems.ToList();
            if (!dropdownMenuItems.Any()) return;

            var selectedIndex = dropdownMenuItems.IndexOf(SelectedItem);

            switch (change)
            {
                case DropdownHeader.SelectionChange.Previous:
                    selectedIndex = MathHelper.Clamp(selectedIndex - 1, 0, dropdownMenuItems.Count - 1);
                    break;
                case DropdownHeader.SelectionChange.Next:
                    selectedIndex = MathHelper.Clamp(selectedIndex + 1, 0, dropdownMenuItems.Count - 1);
                    break;
                case DropdownHeader.SelectionChange.First:
                    selectedIndex = 0;
                    break;
                case DropdownHeader.SelectionChange.Last:
                    selectedIndex = dropdownMenuItems.Count - 1;
                    break;
                default:
                    throw new ArgumentException("Unexpected selection change type.", nameof(change));
            }

            SelectedItem = dropdownMenuItems[selectedIndex];
        }

        protected override void LoadComplete()
        {
            base.LoadComplete();

            Header.Label = SelectedItem?.Text.Value;
        }

        private void selectionChanged(T newSelection = default)
        {
            // refresh if SelectedItem and SelectedValue mismatched
            // null is not a valid value for Dictionary, so neither here
            if ((SelectedItem == null || !EqualityComparer<T>.Default.Equals(SelectedItem.Value, newSelection))
                && newSelection != null)
            {
                if (!itemMap.TryGetValue(newSelection, out selectedItem))
                {
                    selectedItem = new DropdownMenuItem<T>(GenerateItemText(newSelection), newSelection);
                }
            }

            Menu.SelectItem(selectedItem);
            Header.Label = selectedItem.Text;
        }

        /// <summary>
        /// Clear all the menu items.
        /// </summary>
        public void ClearItems()
        {
            itemMap.Clear();
            Menu.Clear();
        }

        /// <summary>
        /// Hide the menu item of specified value.
        /// </summary>
        /// <param name="val">The value to hide.</param>
        internal void HideItem(T val)
        {
            if (itemMap.TryGetValue(val, out DropdownMenuItem<T> item))
            {
                Menu.HideItem(item);
                updateHeaderVisibility();
            }
        }

        /// <summary>
        /// Show the menu item of specified value.
        /// </summary>
        /// <param name="val">The value to show.</param>
        internal void ShowItem(T val)
        {
            if (itemMap.TryGetValue(val, out DropdownMenuItem<T> item))
            {
                Menu.ShowItem(item);
                updateHeaderVisibility();
            }
        }

        private void updateHeaderVisibility() => Header.Alpha = Menu.AnyPresent ? 1 : 0;

        protected override bool OnHover(HoverEvent e) => true;

        /// <summary>
        /// Creates the menu body.
        /// </summary>
        protected virtual DropdownMenu CreateMenu() => new DropdownMenu();

        #region DropdownMenu

<<<<<<< HEAD
        public class DropdownMenu : Menu, IKeyBindingHandler<PlatformAction>
=======
        public class DropdownMenu : Menu
>>>>>>> cd95b992
        {
            public DropdownMenu()
                : base(Direction.Vertical)
            {
                StateChanged += clearPreselection;
            }


            private void clearPreselection(MenuState obj)
            {
                if (obj == MenuState.Closed)
                    PreselectItem(null);
            }

            protected internal IEnumerable<DrawableDropdownMenuItem> DrawableMenuItems => Children.OfType<DrawableDropdownMenuItem>();
            protected internal IEnumerable<DrawableDropdownMenuItem> VisibleMenuItems => DrawableMenuItems.Where(item => !item.IsMaskedAway);

            public DrawableDropdownMenuItem PreselectedItem => Children.OfType<DrawableDropdownMenuItem>().FirstOrDefault(c => c.IsPreSelected);

            public event Action<int> ChangePreselection;

            /// <summary>
            /// Selects an item from this <see cref="DropdownMenu"/>.
            /// </summary>
            /// <param name="item">The item to select.</param>
            public void SelectItem(DropdownMenuItem<T> item)
            {
                Children.OfType<DrawableDropdownMenuItem>().ForEach(c =>
                {
                    // ReSharper disable once AssignmentInConditionalExpression
                    if (c.IsSelected = c.Item == item)
                        ContentContainer.ScrollIntoView(c);
                });
            }

            /// <summary>
            /// Preselects an item from this <see cref="DropdownMenu"/>.
            /// </summary>
            /// <param name="item">The item to select.</param>
            public void PreselectItem(DropdownMenuItem<T> item)
            {
                Children.OfType<DrawableDropdownMenuItem>().ForEach(c =>
                {
                    // ReSharper disable once AssignmentInConditionalExpression
                    if (c.IsPreSelected = c.Item == item)
                        ContentContainer.ScrollIntoView(c);
                });
            }

            /// <summary>
            /// Shows an item from this <see cref="DropdownMenu"/>.
            /// </summary>
            /// <param name="item">The item to show.</param>
            public void HideItem(DropdownMenuItem<T> item) => Children.FirstOrDefault(c => c.Item == item)?.Hide();

            /// <summary>
            /// Hides an item from this <see cref="DropdownMenu"/>
            /// </summary>
            /// <param name="item"></param>
            public void ShowItem(DropdownMenuItem<T> item) => Children.FirstOrDefault(c => c.Item == item)?.Show();

            /// <summary>
            /// Whether any items part of this <see cref="DropdownMenu"/> are present.
            /// </summary>
            public bool AnyPresent => Children.Any(c => c.IsPresent);

            protected override DrawableMenuItem CreateDrawableMenuItem(MenuItem item) => new DrawableDropdownMenuItem(item);

            #region DrawableDropdownMenuItem

            // must be public due to mono bug(?) https://github.com/ppy/osu/issues/1204
            public class DrawableDropdownMenuItem : DrawableMenuItem
            {
                public DrawableDropdownMenuItem(MenuItem item)
                    : base(item)
                {
                }

                private bool selected;

                public bool IsSelected
                {
                    get => !Item.Action.Disabled && selected;
                    set
                    {
                        if (selected == value)
                            return;
                        selected = value;

                        OnSelectChange();
                    }
                }

                private bool preSelected;

                public bool IsPreSelected
                {
                    get => preSelected;
                    set
                    {
                        if (preSelected == value)
                            return;
                        preSelected = value;

                        if (value)
                            PreselectionBackground.Show();
                        else
                            PreselectionBackground.Hide();
                    }
                }

                private Color4 backgroundColourSelected = Color4.SlateGray;

                public Color4 BackgroundColourSelected
                {
                    get => backgroundColourSelected;
                    set
                    {
                        backgroundColourSelected = value;
                        UpdateBackgroundColour();
                    }
                }

                private Color4 foregroundColourSelected = Color4.White;

                public Color4 ForegroundColourSelected
                {
                    get => foregroundColourSelected;
                    set
                    {
                        foregroundColourSelected = value;
                        UpdateForegroundColour();
                    }
                }

                protected virtual void OnSelectChange()
                {
                    if (!IsLoaded)
                        return;

                    UpdateBackgroundColour();
                    UpdateForegroundColour();
                }

                protected override void UpdateBackgroundColour()
                {
                    Background.FadeColour(IsHovered ? BackgroundColourHover : IsSelected ? BackgroundColourSelected : BackgroundColour);
                }

                protected override void UpdateForegroundColour()
                {
                    Foreground.FadeColour(IsHovered ? ForegroundColourHover : IsSelected ? ForegroundColourSelected : ForegroundColour);
                }

                protected override void LoadComplete()
                {
                    base.LoadComplete();
                    Background.Colour = IsSelected ? BackgroundColourSelected : BackgroundColour;
                    Foreground.Colour = IsSelected ? ForegroundColourSelected : ForegroundColour;
                }
            }

            #endregion

            protected override bool Handle(UIEvent e)
            {
                switch (e)
                {
                    case KeyDownEvent keyDown:
                        var drawableMenuItemsList = DrawableMenuItems.ToList();
                        var preselectedItem = drawableMenuItemsList.FirstOrDefault(i => i.IsPreSelected) ?? drawableMenuItemsList.First(i => i.IsSelected);
                        var preselectedIndex = drawableMenuItemsList.IndexOf(preselectedItem);

                        int clampIndex(int index) => MathHelper.Clamp(index, 0, drawableMenuItemsList.Count - 1);

                        switch (keyDown.Key)
                        {
                            case Key.Up:
                                PreselectItem((DropdownMenuItem<T>)Items[clampIndex(preselectedIndex - 1)]);
                                return true;
                            case Key.Down:
                                PreselectItem((DropdownMenuItem<T>)Items[clampIndex(preselectedIndex + 1)]);
                                return true;
                            case Key.PageUp:
                                var firstVisibleItem = VisibleMenuItems.First();
                                preselectedIndex = preselectedItem == firstVisibleItem
                                    ? clampIndex(preselectedIndex - VisibleMenuItems.Count())
                                    : drawableMenuItemsList.IndexOf(firstVisibleItem);
                                PreselectItem((DropdownMenuItem<T>)Items[preselectedIndex]);
                                return true;
                            case Key.PageDown:
                                var lastVisibleItem = VisibleMenuItems.Last();
                                preselectedIndex = preselectedItem == lastVisibleItem
                                    ? clampIndex(preselectedIndex + VisibleMenuItems.Count())
                                    : drawableMenuItemsList.IndexOf(lastVisibleItem);
                                PreselectItem((DropdownMenuItem<T>)Items[preselectedIndex]);
                                return true;
                            case Key.Enter:
                                ChangePreselection?.Invoke(preselectedIndex);
                                return true;
                            default:
                                return base.Handle(e);
                        }
                    default:
                        return base.Handle(e);
                }
            }

            public bool OnPressed(PlatformAction action)
            {
                switch (action.ActionType)
                {
                    case PlatformActionType.ListStart:
                        PreselectItem((DropdownMenuItem<T>)Items.First());
                        return true;
                    case PlatformActionType.ListEnd:
                        PreselectItem((DropdownMenuItem<T>)Items.Last());
                        return true;
                    default:
                        return false;
                }
            }

            public bool OnReleased(PlatformAction action) => false;
        }

        #endregion
    }
}<|MERGE_RESOLUTION|>--- conflicted
+++ resolved
@@ -5,21 +5,15 @@
 using System.Collections.Generic;
 using System.Linq;
 using osu.Framework.Configuration;
-<<<<<<< HEAD
-using osu.Framework.Extensions.IEnumerableExtensions;
-using osu.Framework.Graphics.Containers;
-using osu.Framework.Input;
-using osu.Framework.Input.Bindings;
-=======
 using osu.Framework.Extensions;
 using osu.Framework.Graphics.Containers;
 using OpenTK.Graphics;
 using osu.Framework.Extensions.IEnumerableExtensions;
 using osu.Framework.Graphics.Sprites;
->>>>>>> cd95b992
+using osu.Framework.Input;
+using osu.Framework.Input.Bindings;
 using osu.Framework.Input.Events;
 using OpenTK;
-using OpenTK.Graphics;
 using OpenTK.Input;
 
 namespace osu.Framework.Graphics.UserInterface
@@ -267,11 +261,7 @@
 
         #region DropdownMenu
 
-<<<<<<< HEAD
         public class DropdownMenu : Menu, IKeyBindingHandler<PlatformAction>
-=======
-        public class DropdownMenu : Menu
->>>>>>> cd95b992
         {
             public DropdownMenu()
                 : base(Direction.Vertical)
