--- conflicted
+++ resolved
@@ -46,8 +46,7 @@
 
             TextureCoords = Source.DrawRectangle.RelativeIn(Source.DrawTextureRectangle);
             if (Texture != null)
-<<<<<<< HEAD
-                TextureCoords *= (Texture.Size / Texture.ScaleAdjust);
+                TextureCoords *= new Vector2(Texture.DisplayWidth, Texture.DisplayHeight);
 
             hasOpaqueInterior = DrawColourInfo.Colour.MinAlpha == 1
                                 && DrawColourInfo.Blending == BlendingParameters.Mixture
@@ -55,9 +54,6 @@
 
             if (CanDrawOpaqueInterior)
                 ConservativeScreenSpaceDrawQuad = Source.ConservativeScreenSpaceDrawQuad;
-=======
-                TextureCoords *= new Vector2(Texture.DisplayWidth, Texture.DisplayHeight);
->>>>>>> 8f88198f
         }
 
         protected virtual void Blit(Action<TexturedVertex2D> vertexAction)
