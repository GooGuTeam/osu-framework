--- conflicted
+++ resolved
@@ -855,22 +855,13 @@
                     distinctStates.Add(last);
                 }
 
-<<<<<<< HEAD
                 if (incoming.Mouse != null)
                 {
                     if (last.Mouse.Position != incoming.Mouse.Position)
                         createDistinctState(s => s.Mouse.Position = incoming.Mouse.Position);
-=======
-                    if (lastMouse.Scroll != incoming.Mouse.Scroll)
-                        yield return createDistinctState(s =>
-                        {
-                            s.Mouse = s.Mouse.Clone();
-                            s.Mouse.Scroll = incoming.Mouse.Scroll;
-                        });
->>>>>>> 2fb94047
-
-                    if (last.Mouse.Wheel != incoming.Mouse.Wheel)
-                        createDistinctState(s => s.Mouse.Wheel = incoming.Mouse.Wheel);
+
+                    if (last.Mouse.Scroll != incoming.Mouse.Scroll)
+                        createDistinctState(s => s.Mouse.Scroll = incoming.Mouse.Scroll);
 
                     processForButtons(last.Mouse.Buttons, incoming.Mouse.Buttons, (s, buttons) => s.Mouse.Buttons = buttons);
                 }
