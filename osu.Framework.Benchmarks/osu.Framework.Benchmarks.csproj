﻿<Project Sdk="Microsoft.NET.Sdk">

  <PropertyGroup Label="Project">
    <TargetFramework>netcoreapp3.1</TargetFramework>
    <OutputType>Exe</OutputType>
    <IsPackable>false</IsPackable>
  </PropertyGroup>

  <ItemGroup>
    <PackageReference Include="BenchmarkDotNet" Version="0.12.1" />
    <PackageReference Include="nunit" Version="3.12.0" />
    <PackageReference Include="NUnit3TestAdapter" Version="3.17.0" />
    <!-- The following two are unused, but resolves warning MSB3277. -->
<<<<<<< HEAD
    <PackageReference Include="Microsoft.Win32.Registry" Version="5.0.0" />
    <PackageReference Include="System.CodeDom" Version="4.7.0" />
=======
    <PackageReference Include="Microsoft.Win32.Registry" Version="4.7.0" />
    <PackageReference Include="System.CodeDom" Version="5.0.0" />
>>>>>>> 4a170b7b
  </ItemGroup>

  <ItemGroup>
    <ProjectReference Include="..\osu.Framework.Tests\osu.Framework.Tests.csproj" />
    <ProjectReference Include="..\osu.Framework\osu.Framework.csproj" />
  </ItemGroup>

</Project><|MERGE_RESOLUTION|>--- conflicted
+++ resolved
@@ -11,13 +11,8 @@
     <PackageReference Include="nunit" Version="3.12.0" />
     <PackageReference Include="NUnit3TestAdapter" Version="3.17.0" />
     <!-- The following two are unused, but resolves warning MSB3277. -->
-<<<<<<< HEAD
     <PackageReference Include="Microsoft.Win32.Registry" Version="5.0.0" />
-    <PackageReference Include="System.CodeDom" Version="4.7.0" />
-=======
-    <PackageReference Include="Microsoft.Win32.Registry" Version="4.7.0" />
     <PackageReference Include="System.CodeDom" Version="5.0.0" />
->>>>>>> 4a170b7b
   </ItemGroup>
 
   <ItemGroup>
